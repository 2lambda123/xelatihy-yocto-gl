//
// Implementation for Yocto/Scene Input and Output functions.
//

//
// LICENSE:
//
// Copyright (c) 2016 -- 2021 Fabio Pellacini
//
// Permission is hereby granted, free of charge, to any person obtaining a copy
// of this software and associated documentation files (the "Software"), to deal
// in the Software without restriction, including without limitation the rights
// to use, copy, modify, merge, publish, distribute, sublicense, and/or sell
// copies of the Software, and to permit persons to whom the Software is
// furnished to do so, subject to the following conditions:
//
// The above copyright notice and this permission notice shall be included in
// all copies or substantial portions of the Software.
//
// THE SOFTWARE IS PROVIDED "AS IS", WITHOUT WARRANTY OF ANY KIND, EXPRESS OR
// IMPLIED, INCLUDING BUT NOT LIMITED TO THE WARRANTIES OF MERCHANTABILITY,
// FITNESS FOR A PARTICULAR PURPOSE AND NONINFRINGEMENT. IN NO EVENT SHALL THE
// AUTHORS OR COPYRIGHT HOLDERS BE LIABLE FOR ANY CLAIM, DAMAGES OR OTHER
// LIABILITY, WHETHER IN AN ACTION OF CONTRACT, TORT OR OTHERWISE, ARISING FROM,
// OUT OF OR IN CONNECTION WITH THE SOFTWARE OR THE USE OR OTHER DEALINGS IN THE
// SOFTWARE.
//

#include "yocto_sceneio.h"

#include <algorithm>
#include <cassert>
#include <cctype>
#include <climits>
#include <cstdlib>
#include <cstring>
#include <filesystem>
#include <memory>
#include <stdexcept>
#include <unordered_map>

#include "ext/json.hpp"
#include "ext/stb_image.h"
#include "ext/stb_image_resize.h"
#include "ext/stb_image_write.h"
#include "ext/tinyexr.h"
#include "yocto_color.h"
#include "yocto_geometry.h"
#include "yocto_image.h"
#include "yocto_modelio.h"
#include "yocto_parallel.h"
#include "yocto_shading.h"
#include "yocto_shape.h"

// -----------------------------------------------------------------------------
// USING DIRECTIVES
// -----------------------------------------------------------------------------
namespace yocto {

// using directives
using std::unique_ptr;
using namespace std::string_literals;

}  // namespace yocto

// -----------------------------------------------------------------------------
// PATH UTILITIES
// -----------------------------------------------------------------------------
namespace yocto {

// Make a path from a utf8 string
static std::filesystem::path make_path(const string& filename) {
  return std::filesystem::u8path(filename);
}

// Normalize path
string normalize_path(const string& filename) {
  return make_path(filename).generic_u8string();
}

// Get directory name (not including /)
string path_dirname(const string& filename) {
  return make_path(filename).parent_path().generic_u8string();
}

// Get extension (including .)
string path_extension(const string& filename) {
  return make_path(filename).extension().u8string();
}

// Get filename without directory.
string path_filename(const string& filename) {
  return make_path(filename).filename().u8string();
}

// Get filename without directory and extension.
string path_basename(const string& filename) {
  return make_path(filename).stem().u8string();
}

// Joins paths
string path_join(const string& patha, const string& pathb) {
  return (make_path(patha) / make_path(pathb)).generic_u8string();
}
string path_join(
    const string& patha, const string& pathb, const string& pathc) {
  return (make_path(patha) / make_path(pathb) / make_path(pathc))
      .generic_u8string();
}

// Replaces extensions
string replace_extension(const string& filename, const string& ext) {
  return make_path(filename).replace_extension(ext).u8string();
}

// Check if a file can be opened for reading.
bool path_exists(const string& filename) { return exists(make_path(filename)); }

// Check if a file is a directory
bool path_isdir(const string& filename) {
  return is_directory(make_path(filename));
}

// Check if a file is a file
bool path_isfile(const string& filename) {
  return is_regular_file(make_path(filename));
}

// List the contents of a directory
vector<string> list_directory(const string& dirname) {
  try {
    auto entries = vector<string>{};
    for (auto entry : std::filesystem::directory_iterator(make_path(dirname))) {
      entries.push_back(entry.path().generic_u8string());
    }
    return entries;
  } catch (...) {
    throw io_error{dirname, "cannot list directory"};
  }
}

// Create a directory and all missing parent directories if needed
void make_directory(const string& dirname) {
  if (path_exists(dirname)) return;
  try {
    create_directories(make_path(dirname));
  } catch (...) {
    throw io_error{dirname, "cannot create directory"};
  }
}

// Get the current directory
string path_current() { return std::filesystem::current_path().u8string(); }

// Create a directory and all missing parent directories if needed
bool make_directory(const string& dirname, string& error) {
  if (path_exists(dirname)) return true;
  try {
    create_directories(make_path(dirname));
    return true;
  } catch (...) {
    error = dirname + ": cannot create directory";
    return false;
  }
}

}  // namespace yocto

// -----------------------------------------------------------------------------
// FILE STREAM
// -----------------------------------------------------------------------------
namespace yocto {

// Safe wrapper for FILE stream
struct file_stream {
  // file parameters
  string filename = "";
  FILE*  fs       = nullptr;
  bool   owned    = false;

  // move-only type
  file_stream(const file_stream&) = delete;
  file_stream& operator=(const file_stream&) = delete;
  ~file_stream() {
    if (owned && fs) fclose(fs);
  }

  // operator bool to check for error
  explicit operator bool() const { return fs != nullptr; }
};

// Open a file
static file_stream open_file(const string& filename, const string& mode) {
#ifdef _WIN32
  auto path8 = std::filesystem::u8path(filename);
  auto wmode = std::wstring(mode.begin(), mode.end());
  auto fs    = _wfopen(path8.c_str(), wmode.c_str());
#else
  auto fs = fopen(filename.c_str(), mode.c_str());
#endif
  if (!fs) throw io_error::open_error(filename);
  return {filename, fs, true};
}

// Close a file
static void close_file(file_stream& fs) {
  if (fs.owned && fs.fs) fclose(fs.fs);
  fs.filename = "";
  fs.fs       = nullptr;
  fs.owned    = false;
}

// File length
static size_t get_length(file_stream& fs) {
  fseek(fs.fs, 0, SEEK_END);
  auto length = ftell(fs.fs);
  fseek(fs.fs, 0, SEEK_SET);
  return (size_t)length;
}

// Read a line of text
static bool read_line(file_stream& fs, char* buffer, size_t size) {
  return fgets(buffer, (int)size, fs.fs);
}

// Write text to a file
static void write_text(file_stream& fs, const string& str) {
  if (fprintf(fs.fs, "%s", str.c_str()) < 0)
    throw io_error::write_error(fs.filename);
}

// Read data from a file
static void read_data(file_stream& fs, void* buffer, size_t count) {
  if (fread(buffer, 1, count, fs.fs) != count)
    throw io_error::read_error(fs.filename);
}

// Write data from a file
static void write_data(file_stream& fs, const void* buffer, size_t count) {
  if (fwrite(buffer, 1, count, fs.fs) != count)
    throw io_error::read_error(fs.filename);
}

// Read a line of text
template <size_t N>
static void read_line(file_stream& fs, array<char, N>& buffer) {
  return read_line(fs, buffer.data(), buffer.size());
}

// Read data from a file
template <typename T>
static void read_value(file_stream& fs, T& buffer) {
  return read_data(fs, &buffer, sizeof(T));
}

// Write data from a file
template <typename T>
static void write_value(file_stream& fs, const T& buffer) {
  return write_data(fs, &buffer, sizeof(T));
}

// Read data from a file
template <typename T>
static void read_values(file_stream& fs, T* buffer, size_t count) {
  return read_data(fs, buffer, sizeof(T) * count);
}

// Write data from a file
template <typename T>
static void write_values(file_stream& fs, const T* buffer, size_t count) {
  return write_data(fs, buffer, sizeof(T) * count);
}

// Write data from a file
template <typename T>
static void write_values(file_stream& fs, const vector<T>& values) {
  return write_data(fs, values.data(), sizeof(T) * values.size());
}

template <typename T>
static T swap_endian(T value) {
  // https://stackoverflow.com/questions/105252/how-do-i-convert-between-big-endian-and-little-endian-values-in-c
  static_assert(sizeof(char) == 1, "sizeof(char) == 1");
  union {
    T             value;
    unsigned char bytes[sizeof(T)];
  } source, dest;
  source.value = value;
  for (auto k = (size_t)0; k < sizeof(T); k++)
    dest.bytes[k] = source.bytes[sizeof(T) - k - 1];
  return dest.value;
}

template <typename T>
static void read_value(file_stream& fs, T& value, bool big_endian) {
  read_value(fs, value);
  if (big_endian) value = swap_endian(value);
}

template <typename T>
static void write_value(file_stream& fs, const T& value_, bool big_endian) {
  auto value = big_endian ? swap_endian(value_) : value_;
  return write_value(fs, value);
}

}  // namespace yocto

// -----------------------------------------------------------------------------
// FILE IO
// -----------------------------------------------------------------------------
namespace yocto {

// Load a text file
string load_text(const string& filename) {
  auto str = string{};
  load_text(filename, str);
  return str;
}
void load_text(const string& filename, string& text) {
  auto fs = open_file(filename, "rb");
  text.resize(get_length(fs));
  read_data(fs, text.data(), text.size());
}

// Save a text file
void save_text(const string& filename, const string& text) {
  auto fs = open_file(filename, "wt");
  write_text(fs, text);
}

// Load a binary file
void load_binary(const string& filename, vector<byte>& data) {
  // https://stackoverflow.com/questions/174531/how-to-read-the-content-of-a-file-to-a-string-in-c
  auto fs = open_file(filename, "rb");
  data.resize(get_length(fs));
  read_data(fs, data.data(), data.size());
}

// Save a binary file
void save_binary(const string& filename, const vector<byte>& data) {
  auto fs = open_file(filename, "wb");
  write_data(fs, data.data(), data.size());
}

// Opens a file with a utf8 file name
static FILE* fopen_utf8(const char* filename, const char* mode) {
#ifdef _WIN32
  auto path8    = std::filesystem::u8path(filename);
  auto str_mode = string{mode};
  auto wmode    = std::wstring(str_mode.begin(), str_mode.end());
  return _wfopen(path8.c_str(), wmode.c_str());
#else
  return fopen(filename, mode);
#endif
}

// Load a text file
bool load_text(const string& filename, string& str, string& error) {
  // https://stackoverflow.com/questions/174531/how-to-read-the-content-of-a-file-to-a-string-in-c
  auto fs = fopen_utf8(filename.c_str(), "rb");
  if (!fs) {
    error = filename + ": file not found";
    return false;
  }
  fseek(fs, 0, SEEK_END);
  auto length = ftell(fs);
  fseek(fs, 0, SEEK_SET);
  str.resize(length);
  if (fread(str.data(), 1, length, fs) != length) {
    fclose(fs);
    error = filename + ": read error";
    return false;
  }
  fclose(fs);
  return true;
}

// Save a text file
bool save_text(const string& filename, const string& str, string& error) {
  auto fs = fopen_utf8(filename.c_str(), "wt");
  if (!fs) {
    error = filename + ": file not found";
    return false;
  }
  if (fprintf(fs, "%s", str.c_str()) < 0) {
    fclose(fs);
    error = filename + ": write error";
    return false;
  }
  fclose(fs);
  return true;
}

// Load a binary file
bool load_binary(const string& filename, vector<byte>& data, string& error) {
  // https://stackoverflow.com/questions/174531/how-to-read-the-content-of-a-file-to-a-string-in-c
  auto fs = fopen_utf8(filename.c_str(), "rb");
  if (!fs) {
    error = filename + ": file not found";
    return false;
  }
  fseek(fs, 0, SEEK_END);
  auto length = ftell(fs);
  fseek(fs, 0, SEEK_SET);
  data.resize(length);
  if (fread(data.data(), 1, length, fs) != length) {
    fclose(fs);
    error = filename + ": read error";
    return false;
  }
  fclose(fs);
  return true;
}

// Save a binary file
bool save_binary(
    const string& filename, const vector<byte>& data, string& error) {
  auto fs = fopen_utf8(filename.c_str(), "wb");
  if (!fs) {
    error = filename + ": file not found";
    return false;
  }
  if (fwrite(data.data(), 1, data.size(), fs) != data.size()) {
    fclose(fs);
    error = filename + ": write error";
    return false;
  }
  fclose(fs);
  return true;
}

}  // namespace yocto

// -----------------------------------------------------------------------------
// IMAGE IO
// -----------------------------------------------------------------------------
namespace yocto {

template <typename T>
static T _swap_endian(T value) {
  // https://stackoverflow.com/questions/105252/how-do-i-convert-between-big-endian-and-little-endian-values-in-c
  static_assert(sizeof(char) == 1, "sizeof(char) == 1");
  union {
    T             value;
    unsigned char bytes[sizeof(T)];
  } source, dest;
  source.value = value;
  for (auto k = (size_t)0; k < sizeof(T); k++)
    dest.bytes[k] = source.bytes[sizeof(T) - k - 1];
  return dest.value;
}

// Pfm load
static float* load_pfm(
    const string& filename, int* width, int* height, int* components, int req) {
  // Split a string
  auto split_string = [](const string& str) -> vector<string> {
    auto ret = vector<string>();
    if (str.empty()) return ret;
    auto lpos = (size_t)0;
    while (lpos != string::npos) {
      auto pos = str.find_first_of(" \t\n\r", lpos);
      if (pos != string::npos) {
        if (pos > lpos) ret.push_back(str.substr(lpos, pos - lpos));
        lpos = pos + 1;
      } else {
        if (lpos < str.size()) ret.push_back(str.substr(lpos));
        lpos = pos;
      }
    }
    return ret;
  };

  auto fs       = fopen_utf8(filename.c_str(), "rb");
  auto fs_guard = unique_ptr<FILE, int (*)(FILE*)>(fs, &fclose);
  if (!fs) return nullptr;

  // buffer
  auto buffer = array<char, 4096>{};
  auto toks   = vector<string>();

  // read magic
  if (!fgets(buffer.data(), (int)buffer.size(), fs)) return nullptr;
  toks = split_string(buffer.data());
  if (toks[0] == "Pf") {
    *components = 1;
  } else if (toks[0] == "PF") {
    *components = 3;
  } else {
    return nullptr;
  }

  // read width, height
  if (!fgets(buffer.data(), (int)buffer.size(), fs)) return nullptr;
  toks    = split_string(buffer.data());
  *width  = atoi(toks[0].c_str());
  *height = atoi(toks[1].c_str());

  // read scale
  if (!fgets(buffer.data(), (int)buffer.size(), fs)) return nullptr;
  toks   = split_string(buffer.data());
  auto s = (float)atof(toks[0].c_str());

  // read the data (flip y)
  auto npixels = (size_t)*width * (size_t)*height;
  auto nvalues = npixels * (size_t)*components;
  auto nrow    = (size_t)*width * (size_t)*components;
  auto pixels  = unique_ptr<float[]>{new float[nvalues]};
  for (auto j = *height - 1; j >= 0; j--) {
    if (fread(pixels.get() + j * nrow, 4, nrow, fs) != nrow) return nullptr;
  }

  // endian conversion
  if (s > 0) {
    for (auto i = (size_t)0; i < nvalues; ++i) {
      pixels[i] = swap_endian(pixels[i]);
    }
  }

  // scale
  auto scl = (s > 0) ? s : -s;
  if (scl != 1) {
    for (auto i = (size_t)0; i < nvalues; i++) pixels[i] *= scl;
  }

  // check convertions
  if (req == 0 || *components == req) return pixels.release();

  // convert channels
  auto cpixels = unique_ptr<float[]>{new float[npixels * req]};
  if (req == 1) {
    if (*components == 3) {
      for (auto i = (size_t)0; i < npixels; i++) {
        cpixels[i] =
            (pixels[i * 3 + 0] + pixels[i * 3 + 1] + pixels[i * 3 + 2]) / 3;
      }
    }
  } else if (req == 2) {
    if (*components == 1) {
      for (auto i = (size_t)0; i < npixels; i++) {
        cpixels[i * 2 + 0] = pixels[i];
        cpixels[i * 2 + 1] = 1;
      }
    }
    if (*components == 3) {
      for (auto i = (size_t)0; i < npixels; i++) {
        cpixels[i * 2 + 0] =
            (pixels[i * 3 + 0] + pixels[i * 3 + 1] + pixels[i * 3 + 2]) / 3;
        cpixels[i * 2 + 1] = 1;
      }
    }
  } else if (req == 3) {
    if (*components == 1) {
      for (auto i = (size_t)0; i < npixels; i++) {
        cpixels[i * 3 + 0] = pixels[i];
        cpixels[i * 3 + 1] = pixels[i];
        cpixels[i * 3 + 2] = pixels[i];
      }
    }
  } else if (req == 4) {
    if (*components == 1) {
      for (auto i = (size_t)0; i < npixels; i++) {
        cpixels[i * 4 + 0] = pixels[i];
        cpixels[i * 4 + 1] = pixels[i];
        cpixels[i * 4 + 2] = pixels[i];
        cpixels[i * 4 + 3] = 1;
      }
    }
    if (*components == 3) {
      for (auto i = (size_t)0; i < npixels; i++) {
        cpixels[i * 4 + 0] = pixels[i * 3 + 0];
        cpixels[i * 4 + 1] = pixels[i * 3 + 1];
        cpixels[i * 4 + 2] = pixels[i * 3 + 2];
        cpixels[i * 4 + 3] = 1;
      }
    }
  } else {
    return nullptr;
  }

  // done
  return cpixels.release();
}

// save pfm
static bool save_pfm(const char* filename, int width, int height,
    int components, const float* pixels) {
  auto fs       = fopen_utf8(filename, "wb");
  auto fs_guard = unique_ptr<FILE, int (*)(FILE*)>(fs, &fclose);
  if (!fs) return false;

  if (fprintf(fs, "%s\n", (components == 1) ? "Pf" : "PF") < 0) return false;
  if (fprintf(fs, "%d %d\n", width, height) < 0) return false;
  if (fprintf(fs, "-1\n") < 0) return false;
  if (components == 1 || components == 3) {
    for (auto j = height - 1; j >= 0; j--) {
      if (fwrite(pixels + j * width * components, 4, width * components, fs) !=
          width * components)
        return false;
    }
  } else {
    for (auto j = height - 1; j >= 0; j--) {
      for (auto i = 0; i < width; i++) {
        auto vz = 0.0f;
        auto v  = pixels + (j * width + i) * components;
        if (fwrite(&v[0], 4, 1, fs) != 1) return false;
        if (fwrite(&v[1], 4, 1, fs) != 1) return false;
        if (components == 2) {
          if (fwrite(&vz, 4, 1, fs) != 1) return false;
        } else {
          if (fwrite(&v[2], 4, 1, fs) != 1) return false;
        }
      }
    }
  }

  return true;
}

// Check if an image is HDR based on filename.
bool is_hdr_filename(const string& filename) {
  auto ext = path_extension(filename);
  return ext == ".hdr" || ext == ".exr" || ext == ".pfm";
}

bool is_ldr_filename(const string& filename) {
  auto ext = path_extension(filename);
  return ext == ".png" || ext == ".jpg" || ext == ".jpeg" || ext == ".bmp" ||
         ext == ".tga";
}

// Loads/saves an image. Chooses hdr or ldr based on file name.
image_data load_image(const string& filename) {
  auto image = image_data{};
  load_image(filename, image);
  return image;
}
void load_image(const string& filename, image_data& image) {
  // conversion helpers
  auto from_linear = [](const float* pixels, int width, int height) {
    return vector<vec4f>{
        (vec4f*)pixels, (vec4f*)pixels + (size_t)width * (size_t)height};
  };
  auto from_srgb = [](const byte* pixels, int width, int height) {
    auto pixelsf = vector<vec4f>((size_t)width * (size_t)height);
    for (auto idx = (size_t)0; idx < pixelsf.size(); idx++) {
      pixelsf[idx] = byte_to_float(((vec4b*)pixels)[idx]);
    }
    return pixelsf;
  };

  auto ext = path_extension(filename);
  if (ext == ".exr" || ext == ".EXR") {
    auto pixels = (float*)nullptr;
    if (LoadEXR(&pixels, &image.width, &image.height, filename.c_str(),
            nullptr) != 0)
      throw io_error::read_error(filename);
    image.linear = true;
    image.pixels = from_linear(pixels, image.width, image.height);
    free(pixels);
  } else if (ext == ".pfm" || ext == ".PFM") {
    auto ncomp  = 0;
    auto pixels = load_pfm(
        filename.c_str(), &image.width, &image.height, &ncomp, 4);
    if (!pixels) throw io_error::read_error(filename);
    image.linear = true;
    image.pixels = from_linear(pixels, image.width, image.height);
    delete[] pixels;
  } else if (ext == ".hdr" || ext == ".HDR") {
    auto ncomp  = 0;
    auto pixels = stbi_loadf(
        filename.c_str(), &image.width, &image.height, &ncomp, 4);
    if (!pixels) throw io_error::read_error(filename);
    image.linear = true;
    image.pixels = from_linear(pixels, image.width, image.height);
    free(pixels);
  } else if (ext == ".png" || ext == ".PNG") {
    auto ncomp  = 0;
    auto pixels = stbi_load(
        filename.c_str(), &image.width, &image.height, &ncomp, 4);
    if (!pixels) throw io_error::read_error(filename);
    image.linear = false;
    image.pixels = from_srgb(pixels, image.width, image.height);
    free(pixels);
  } else if (ext == ".jpg" || ext == ".JPG" || ext == ".jpeg" ||
             ext == ".JPEG") {
    auto ncomp  = 0;
    auto pixels = stbi_load(
        filename.c_str(), &image.width, &image.height, &ncomp, 4);
    if (!pixels) throw io_error::read_error(filename);
    image.linear = false;
    image.pixels = from_srgb(pixels, image.width, image.height);
    free(pixels);
  } else if (ext == ".tga" || ext == ".TGA") {
    auto ncomp  = 0;
    auto pixels = stbi_load(
        filename.c_str(), &image.width, &image.height, &ncomp, 4);
    if (!pixels) throw io_error::read_error(filename);
    image.linear = false;
    image.pixels = from_srgb(pixels, image.width, image.height);
    free(pixels);
  } else if (ext == ".bmp" || ext == ".BMP") {
    auto ncomp  = 0;
    auto pixels = stbi_load(
        filename.c_str(), &image.width, &image.height, &ncomp, 4);
    if (!pixels) throw io_error::read_error(filename);
    image.linear = false;
    image.pixels = from_srgb(pixels, image.width, image.height);
    free(pixels);
  } else if (ext == ".ypreset" || ext == ".YPRESET") {
    // create preset
    image = make_image_preset(path_basename(filename));
  } else {
    throw io_error::format_error(filename);
  }
}

// Saves an hdr image.
void save_image(const string& filename, const image_data& image) {
  // conversion helpers
  auto to_linear = [](const image_data& image) {
    if (image.linear) return image.pixels;
    auto pixelsf = vector<vec4f>(image.pixels.size());
    srgb_to_rgb(pixelsf, image.pixels);
    return pixelsf;
  };
  auto to_srgb = [](const image_data& image) {
    auto pixelsb = vector<vec4b>(image.pixels.size());
    if (image.linear) {
      rgb_to_srgb(pixelsb, image.pixels);
    } else {
      float_to_byte(pixelsb, image.pixels);
    }
    return pixelsb;
  };

  auto ext = path_extension(filename);
  if (ext == ".hdr" || ext == ".HDR") {
    if (!stbi_write_hdr(filename.c_str(), (int)image.width, (int)image.height,
            4, (const float*)to_linear(image).data()))
      throw io_error::write_error(filename);
  } else if (ext == ".pfm" || ext == ".PFM") {
    if (!save_pfm(filename.c_str(), image.width, image.height, 4,
            (const float*)to_linear(image).data()))
      throw io_error::write_error(filename);
  } else if (ext == ".exr" || ext == ".EXR") {
    if (SaveEXR((const float*)to_linear(image).data(), (int)image.width,
            (int)image.height, 4, 1, filename.c_str(), nullptr) < 0)
      throw io_error::write_error(filename);
  } else if (ext == ".png" || ext == ".PNG") {
    if (!stbi_write_png(filename.c_str(), (int)image.width, (int)image.height,
            4, (const byte*)to_srgb(image).data(), (int)image.width * 4))
      throw io_error::write_error(filename);
  } else if (ext == ".jpg" || ext == ".JPG" || ext == ".jpeg" ||
             ext == ".JPEG") {
    if (!stbi_write_jpg(filename.c_str(), (int)image.width, (int)image.height,
            4, (const byte*)to_srgb(image).data(), 75))
      throw io_error::write_error(filename);
  } else if (ext == ".tga" || ext == ".TGA") {
    if (!stbi_write_tga(filename.c_str(), (int)image.width, (int)image.height,
            4, (const byte*)to_srgb(image).data()))
      throw io_error::write_error(filename);
  } else if (ext == ".bmp" || ext == ".BMP") {
    if (!stbi_write_bmp(filename.c_str(), (int)image.width, (int)image.height,
            4, (const byte*)to_srgb(image).data()))
      throw io_error::write_error(filename);
  } else {
    throw io_error::format_error(filename);
  }
}

image_data make_image_preset(const string& type_) {
  auto type  = path_basename(type_);
  auto width = 1024, height = 1024;
  if (type.find("sky") != type.npos) width = 2048;
  if (type.find("images2") != type.npos) width = 2048;
  if (type == "grid") {
    return make_grid(width, height);
  } else if (type == "checker") {
    return make_checker(width, height);
  } else if (type == "bumps") {
    return make_bumps(width, height);
  } else if (type == "uvramp") {
    return make_uvramp(width, height);
  } else if (type == "gammaramp") {
    return make_gammaramp(width, height);
  } else if (type == "blackbodyramp") {
    return make_blackbodyramp(width, height);
  } else if (type == "uvgrid") {
    return make_uvgrid(width, height);
  } else if (type == "colormapramp") {
    return make_colormapramp(width, height);
  } else if (type == "sky") {
    return make_sunsky(width, height, pif / 4, 3.0f, false, 1.0f, 1.0f,
        vec3f{0.7f, 0.7f, 0.7f});
  } else if (type == "sunsky") {
    return make_sunsky(width, height, pif / 4, 3.0f, true, 1.0f, 1.0f,
        vec3f{0.7f, 0.7f, 0.7f});
  } else if (type == "noise") {
    return make_noisemap(width, height, 1);
  } else if (type == "fbm") {
    return make_fbmmap(width, height, 1);
  } else if (type == "ridge") {
    return make_ridgemap(width, height, 1);
  } else if (type == "turbulence") {
    return make_turbulencemap(width, height, 1);
  } else if (type == "bump-normal") {
    return make_bumps(width, height);
    // TODO(fabio): fix color space
    // img   = srgb_to_rgb(bump_to_normal(img, 0.05f));
  } else if (type == "images1") {
    auto sub_types  = vector<string>{"grid", "uvgrid", "checker", "gammaramp",
        "bumps", "bump-normal", "noise", "fbm", "blackbodyramp"};
    auto sub_images = vector<image_data>();
    for (auto& sub_type : sub_types)
      sub_images.push_back(make_image_preset(sub_type));
    auto montage_size = zero2i;
    for (auto& sub_image : sub_images) {
      montage_size.x += sub_image.width;
      montage_size.y = max(montage_size.y, sub_image.height);
    }
    auto image = make_image(
        montage_size.x, montage_size.y, sub_images[0].linear);
    auto pos = 0;
    for (auto& sub_image : sub_images) {
      set_region(image, sub_image, pos, 0);
      pos += sub_image.width;
    }
    return image;
  } else if (type == "images2") {
    auto sub_types  = vector<string>{"sky", "sunsky"};
    auto sub_images = vector<image_data>();
    for (auto& sub_type : sub_types)
      sub_images.push_back(make_image_preset(sub_type));
    auto montage_size = zero2i;
    for (auto& sub_image : sub_images) {
      montage_size.x += sub_image.width;
      montage_size.y = max(montage_size.y, sub_image.height);
    }
    auto image = make_image(
        montage_size.x, montage_size.y, sub_images[0].linear);
    auto pos = 0;
    for (auto& sub_image : sub_images) {
      set_region(image, sub_image, pos, 0);
      pos += sub_image.width;
    }
    return image;
  } else if (type == "test-floor") {
    return add_border(make_grid(width, height), 0.0025f);
  } else if (type == "test-grid") {
    return make_grid(width, height);
  } else if (type == "test-checker") {
    return make_checker(width, height);
  } else if (type == "test-bumps") {
    return make_bumps(width, height);
  } else if (type == "test-uvramp") {
    return make_uvramp(width, height);
  } else if (type == "test-gammaramp") {
    return make_gammaramp(width, height);
  } else if (type == "test-blackbodyramp") {
    return make_blackbodyramp(width, height);
  } else if (type == "test-colormapramp") {
    return make_colormapramp(width, height);
    // TODO(fabio): fix color space
    // img   = srgb_to_rgb(img);
  } else if (type == "test-uvgrid") {
    return make_uvgrid(width, height);
  } else if (type == "test-sky") {
    return make_sunsky(width, height, pif / 4, 3.0f, false, 1.0f, 1.0f,
        vec3f{0.7f, 0.7f, 0.7f});
  } else if (type == "test-sunsky") {
    return make_sunsky(width, height, pif / 4, 3.0f, true, 1.0f, 1.0f,
        vec3f{0.7f, 0.7f, 0.7f});
  } else if (type == "test-noise") {
    return make_noisemap(width, height);
  } else if (type == "test-fbm") {
    return make_noisemap(width, height);
  } else if (type == "test-bumps-normal") {
    return bump_to_normal(make_bumps(width, height), 0.05f);
  } else if (type == "test-bumps-displacement") {
    return make_bumps(width, height);
    // TODO(fabio): fix color space
    // img   = srgb_to_rgb(img);
  } else if (type == "test-fbm-displacement") {
    return make_fbmmap(width, height);
    // TODO(fabio): fix color space
    // img   = srgb_to_rgb(img);
  } else if (type == "test-checker-opacity") {
    return make_checker(width, height, 1, {1, 1, 1, 1}, {0, 0, 0, 0});
  } else if (type == "test-grid-opacity") {
    return make_grid(width, height, 1, {1, 1, 1, 1}, {0, 0, 0, 0});
  } else {
    throw io_error::preset_error(type_);
  }
}

// Loads/saves an image. Chooses hdr or ldr based on file name.
bool load_image(const string& filename, image_data& image, string& error) {
  auto format_error = [filename, &error]() {
    error = filename + ": unknown format";
    return false;
  };
  auto read_error = [filename, &error]() {
    error = filename + ": read error";
    return false;
  };
  auto preset_error = [filename, &error]() {
    error = filename + ": " + error;
    return false;
  };

  // conversion helpers
  auto from_linear = [](const float* pixels, int width, int height) {
    return vector<vec4f>{
        (vec4f*)pixels, (vec4f*)pixels + (size_t)width * (size_t)height};
  };
  auto from_srgb = [](const byte* pixels, int width, int height) {
    auto pixelsf = vector<vec4f>((size_t)width * (size_t)height);
    for (auto idx = (size_t)0; idx < pixelsf.size(); idx++) {
      pixelsf[idx] = byte_to_float(((vec4b*)pixels)[idx]);
    }
    return pixelsf;
  };

  auto ext = path_extension(filename);
  if (ext == ".exr" || ext == ".EXR") {
    auto pixels = (float*)nullptr;
    if (LoadEXR(&pixels, &image.width, &image.height, filename.c_str(),
            nullptr) != 0)
      return read_error();
    image.linear = true;
    image.pixels = from_linear(pixels, image.width, image.height);
    free(pixels);
    return true;
  } else if (ext == ".pfm" || ext == ".PFM") {
    auto ncomp  = 0;
    auto pixels = load_pfm(
        filename.c_str(), &image.width, &image.height, &ncomp, 4);
    if (!pixels) return read_error();
    image.linear = true;
    image.pixels = from_linear(pixels, image.width, image.height);
    delete[] pixels;
    return true;
  } else if (ext == ".hdr" || ext == ".HDR") {
    auto ncomp  = 0;
    auto pixels = stbi_loadf(
        filename.c_str(), &image.width, &image.height, &ncomp, 4);
    if (!pixels) return read_error();
    image.linear = true;
    image.pixels = from_linear(pixels, image.width, image.height);
    free(pixels);
    return true;
  } else if (ext == ".png" || ext == ".PNG") {
    auto ncomp  = 0;
    auto pixels = stbi_load(
        filename.c_str(), &image.width, &image.height, &ncomp, 4);
    if (!pixels) return read_error();
    image.linear = false;
    image.pixels = from_srgb(pixels, image.width, image.height);
    free(pixels);
    return true;
  } else if (ext == ".jpg" || ext == ".JPG" || ext == ".jpeg" ||
             ext == ".JPEG") {
    auto ncomp  = 0;
    auto pixels = stbi_load(
        filename.c_str(), &image.width, &image.height, &ncomp, 4);
    if (!pixels) return read_error();
    image.linear = false;
    image.pixels = from_srgb(pixels, image.width, image.height);
    free(pixels);
    return true;
  } else if (ext == ".tga" || ext == ".TGA") {
    auto ncomp  = 0;
    auto pixels = stbi_load(
        filename.c_str(), &image.width, &image.height, &ncomp, 4);
    if (!pixels) return read_error();
    image.linear = false;
    image.pixels = from_srgb(pixels, image.width, image.height);
    free(pixels);
    return true;
  } else if (ext == ".bmp" || ext == ".BMP") {
    auto ncomp  = 0;
    auto pixels = stbi_load(
        filename.c_str(), &image.width, &image.height, &ncomp, 4);
    if (!pixels) return read_error();
    image.linear = false;
    image.pixels = from_srgb(pixels, image.width, image.height);
    free(pixels);
    return true;
  } else if (ext == ".ypreset" || ext == ".YPRESET") {
    // create preset
    if (!make_image_preset(image, path_basename(filename), error))
      return preset_error();
    return true;
  } else {
    return format_error();
  }
}

// Saves an hdr image.
bool save_image(
    const string& filename, const image_data& image, string& error) {
  auto format_error = [filename, &error]() {
    error = filename + ": unknown format";
    return false;
  };
  auto write_error = [filename, &error]() {
    error = filename + ": write error";
    return false;
  };

  // conversion helpers
  auto to_linear = [](const image_data& image) {
    if (image.linear) return image.pixels;
    auto pixelsf = vector<vec4f>(image.pixels.size());
    srgb_to_rgb(pixelsf, image.pixels);
    return pixelsf;
  };
  auto to_srgb = [](const image_data& image) {
    auto pixelsb = vector<vec4b>(image.pixels.size());
    if (image.linear) {
      rgb_to_srgb(pixelsb, image.pixels);
    } else {
      float_to_byte(pixelsb, image.pixels);
    }
    return pixelsb;
  };

  auto ext = path_extension(filename);
  if (ext == ".hdr" || ext == ".HDR") {
    if (!stbi_write_hdr(filename.c_str(), (int)image.width, (int)image.height,
            4, (const float*)to_linear(image).data()))
      return write_error();
    return true;
  } else if (ext == ".pfm" || ext == ".PFM") {
    if (!save_pfm(filename.c_str(), image.width, image.height, 4,
            (const float*)to_linear(image).data()))
      return write_error();
    return true;
  } else if (ext == ".exr" || ext == ".EXR") {
    if (SaveEXR((const float*)to_linear(image).data(), (int)image.width,
            (int)image.height, 4, 1, filename.c_str(), nullptr) < 0)
      return write_error();
    return true;
  } else if (ext == ".png" || ext == ".PNG") {
    if (!stbi_write_png(filename.c_str(), (int)image.width, (int)image.height,
            4, (const byte*)to_srgb(image).data(), (int)image.width * 4))
      return write_error();
    return true;
  } else if (ext == ".jpg" || ext == ".JPG" || ext == ".jpeg" ||
             ext == ".JPEG") {
    if (!stbi_write_jpg(filename.c_str(), (int)image.width, (int)image.height,
            4, (const byte*)to_srgb(image).data(), 75))
      return write_error();
    return true;
  } else if (ext == ".tga" || ext == ".TGA") {
    if (!stbi_write_tga(filename.c_str(), (int)image.width, (int)image.height,
            4, (const byte*)to_srgb(image).data()))
      return write_error();
    return true;
  } else if (ext == ".bmp" || ext == ".BMP") {
    if (!stbi_write_bmp(filename.c_str(), (int)image.width, (int)image.height,
            4, (const byte*)to_srgb(image).data()))
      return write_error();
    return true;
  } else {
    return format_error();
  }
}

bool make_image_preset(image_data& image, const string& type_, string& error) {
  auto type = path_basename(type_);

  auto width = 1024, height = 1024;
  if (type.find("sky") != type.npos) width = 2048;
  if (type.find("images2") != type.npos) width = 2048;
  if (type == "grid") {
    image = make_grid(width, height);
  } else if (type == "checker") {
    image = make_checker(width, height);
  } else if (type == "bumps") {
    image = make_bumps(width, height);
  } else if (type == "uvramp") {
    image = make_uvramp(width, height);
  } else if (type == "gammaramp") {
    image = make_gammaramp(width, height);
  } else if (type == "blackbodyramp") {
    image = make_blackbodyramp(width, height);
  } else if (type == "uvgrid") {
    image = make_uvgrid(width, height);
  } else if (type == "colormapramp") {
    image = make_colormapramp(width, height);
  } else if (type == "sky") {
    image = make_sunsky(width, height, pif / 4, 3.0f, false, 1.0f, 1.0f,
        vec3f{0.7f, 0.7f, 0.7f});
  } else if (type == "sunsky") {
    image = make_sunsky(width, height, pif / 4, 3.0f, true, 1.0f, 1.0f,
        vec3f{0.7f, 0.7f, 0.7f});
  } else if (type == "noise") {
    image = make_noisemap(width, height, 1);
  } else if (type == "fbm") {
    image = make_fbmmap(width, height, 1);
  } else if (type == "ridge") {
    image = make_ridgemap(width, height, 1);
  } else if (type == "turbulence") {
    image = make_turbulencemap(width, height, 1);
  } else if (type == "bump-normal") {
    image = make_bumps(width, height);
    // TODO(fabio): fix color space
    // img   = srgb_to_rgb(bump_to_normal(img, 0.05f));
  } else if (type == "images1") {
    auto sub_types = vector<string>{"grid", "uvgrid", "checker", "gammaramp",
        "bumps", "bump-normal", "noise", "fbm", "blackbodyramp"};
    auto sub_imgs  = vector<image_data>(sub_types.size());
    for (auto i = 0; i < sub_imgs.size(); i++) {
      if (!make_image_preset(sub_imgs[i], sub_types[i], error)) return false;
    }
    auto montage_size = zero2i;
    for (auto& sub_img : sub_imgs) {
      montage_size.x += sub_img.width;
      montage_size.y = max(montage_size.y, sub_img.height);
    }
    image    = make_image(montage_size.x, montage_size.y, sub_imgs[0].linear);
    auto pos = 0;
    for (auto& sub_img : sub_imgs) {
      set_region(image, sub_img, pos, 0);
      pos += sub_img.width;
    }
  } else if (type == "images2") {
    auto sub_types = vector<string>{"sky", "sunsky"};
    auto sub_imgs  = vector<image_data>(sub_types.size());
    for (auto i = 0; i < sub_imgs.size(); i++) {
      if (!make_image_preset(sub_imgs[i], sub_types[i], error)) return false;
    }
    auto montage_size = zero2i;
    for (auto& sub_img : sub_imgs) {
      montage_size.x += sub_img.width;
      montage_size.y = max(montage_size.y, sub_img.height);
    }
    image    = make_image(montage_size.x, montage_size.y, sub_imgs[0].linear);
    auto pos = 0;
    for (auto& sub_img : sub_imgs) {
      set_region(image, sub_img, pos, 0);
      pos += sub_img.width;
    }
  } else if (type == "test-floor") {
    image = make_grid(width, height);
    image = add_border(image, 0.0025f);
  } else if (type == "test-grid") {
    image = make_grid(width, height);
  } else if (type == "test-checker") {
    image = make_checker(width, height);
  } else if (type == "test-bumps") {
    image = make_bumps(width, height);
  } else if (type == "test-uvramp") {
    image = make_uvramp(width, height);
  } else if (type == "test-gammaramp") {
    image = make_gammaramp(width, height);
  } else if (type == "test-blackbodyramp") {
    image = make_blackbodyramp(width, height);
  } else if (type == "test-colormapramp") {
    image = make_colormapramp(width, height);
    // TODO(fabio): fix color space
    // img   = srgb_to_rgb(img);
  } else if (type == "test-uvgrid") {
    image = make_uvgrid(width, height);
  } else if (type == "test-sky") {
    image = make_sunsky(width, height, pif / 4, 3.0f, false, 1.0f, 1.0f,
        vec3f{0.7f, 0.7f, 0.7f});
  } else if (type == "test-sunsky") {
    image = make_sunsky(width, height, pif / 4, 3.0f, true, 1.0f, 1.0f,
        vec3f{0.7f, 0.7f, 0.7f});
  } else if (type == "test-noise") {
    image = make_noisemap(width, height);
  } else if (type == "test-fbm") {
    image = make_noisemap(width, height);
  } else if (type == "test-bumps-normal") {
    image = make_bumps(width, height);
    image = bump_to_normal(image, 0.05f);
  } else if (type == "test-bumps-displacement") {
    image = make_bumps(width, height);
    // TODO(fabio): fix color space
    // img   = srgb_to_rgb(img);
  } else if (type == "test-fbm-displacement") {
    image = make_fbmmap(width, height);
    // TODO(fabio): fix color space
    // img   = srgb_to_rgb(img);
  } else if (type == "test-checker-opacity") {
    image = make_checker(width, height, 1, {1, 1, 1, 1}, {0, 0, 0, 0});
  } else if (type == "test-grid-opacity") {
    image = make_grid(width, height, 1, {1, 1, 1, 1}, {0, 0, 0, 0});
  } else {
    error = "unknown preset";
    image = {};
    return false;
  }
  return true;
}

}  // namespace yocto

// -----------------------------------------------------------------------------
// TEXTURE IO
// -----------------------------------------------------------------------------
namespace yocto {

// Loads/saves an image. Chooses hdr or ldr based on file name.
texture_data load_texture(const string& filename) {
  auto texture = texture_data{};
  load_texture(filename, texture);
  return texture;
}
void load_texture(const string& filename, texture_data& texture) {
  auto ext = path_extension(filename);
  if (ext == ".exr" || ext == ".EXR") {
    auto pixels = (float*)nullptr;
    if (LoadEXR(&pixels, &texture.width, &texture.height, filename.c_str(),
            nullptr) != 0)
      throw io_error::read_error(filename);
    texture.linear  = true;
    texture.pixelsf = vector<vec4f>{
        (vec4f*)pixels, (vec4f*)pixels + texture.width * texture.height};
    free(pixels);
  } else if (ext == ".pfm" || ext == ".PFM") {
    auto ncomp  = 0;
    auto pixels = load_pfm(
        filename.c_str(), &texture.width, &texture.height, &ncomp, 4);
    if (!pixels) throw io_error::read_error(filename);
    texture.linear  = true;
    texture.pixelsf = vector<vec4f>{
        (vec4f*)pixels, (vec4f*)pixels + texture.width * texture.height};
    delete[] pixels;
  } else if (ext == ".hdr" || ext == ".HDR") {
    auto ncomp  = 0;
    auto pixels = stbi_loadf(
        filename.c_str(), &texture.width, &texture.height, &ncomp, 4);
    if (!pixels) throw io_error::read_error(filename);
    texture.linear  = true;
    texture.pixelsf = vector<vec4f>{
        (vec4f*)pixels, (vec4f*)pixels + texture.width * texture.height};
    free(pixels);
  } else if (ext == ".png" || ext == ".PNG") {
    auto ncomp  = 0;
    auto pixels = stbi_load(
        filename.c_str(), &texture.width, &texture.height, &ncomp, 4);
    if (!pixels) throw io_error::read_error(filename);
    texture.linear  = false;
    texture.pixelsb = vector<vec4b>{
        (vec4b*)pixels, (vec4b*)pixels + texture.width * texture.height};
    free(pixels);
  } else if (ext == ".jpg" || ext == ".JPG" || ext == ".jpeg" ||
             ext == ".JPEG") {
    auto ncomp  = 0;
    auto pixels = stbi_load(
        filename.c_str(), &texture.width, &texture.height, &ncomp, 4);
    if (!pixels) throw io_error::read_error(filename);
    texture.linear  = false;
    texture.pixelsb = vector<vec4b>{
        (vec4b*)pixels, (vec4b*)pixels + texture.width * texture.height};
    free(pixels);
  } else if (ext == ".tga" || ext == ".TGA") {
    auto ncomp  = 0;
    auto pixels = stbi_load(
        filename.c_str(), &texture.width, &texture.height, &ncomp, 4);
    if (!pixels) throw io_error::read_error(filename);
    texture.linear  = false;
    texture.pixelsb = vector<vec4b>{
        (vec4b*)pixels, (vec4b*)pixels + texture.width * texture.height};
    free(pixels);
  } else if (ext == ".bmp" || ext == ".BMP") {
    auto ncomp  = 0;
    auto pixels = stbi_load(
        filename.c_str(), &texture.width, &texture.height, &ncomp, 4);
    if (!pixels) throw io_error::read_error(filename);
    texture.linear  = false;
    texture.pixelsb = vector<vec4b>{
        (vec4b*)pixels, (vec4b*)pixels + texture.width * texture.height};
    free(pixels);
  } else if (ext == ".ypreset" || ext == ".YPRESET") {
    // create preset
    texture = make_texture_preset(path_basename(filename));
  } else {
    throw io_error::format_error(filename);
  }
}

// Saves an hdr image.
void save_texture(const string& filename, const texture_data& texture) {
  // check for correct handling
  if (!texture.pixelsf.empty() && is_ldr_filename(filename))
    throw io_error{filename, "cannot save hdr texture to ldr file"};
  if (!texture.pixelsb.empty() && is_hdr_filename(filename))
    throw io_error{filename, "cannot save ldr texture to hdr file"};

  auto ext = path_extension(filename);
  if (ext == ".hdr" || ext == ".HDR") {
    if (!stbi_write_hdr(filename.c_str(), (int)texture.width,
            (int)texture.height, 4, (const float*)texture.pixelsf.data()))
      throw io_error::write_error(filename);
  } else if (ext == ".pfm" || ext == ".PFM") {
    if (!save_pfm(filename.c_str(), texture.width, texture.height, 4,
            (const float*)texture.pixelsf.data()))
      throw io_error::write_error(filename);
  } else if (ext == ".exr" || ext == ".EXR") {
    if (SaveEXR((const float*)texture.pixelsf.data(), (int)texture.width,
            (int)texture.height, 4, 1, filename.c_str(), nullptr) < 0)
      throw io_error::write_error(filename);
  } else if (ext == ".png" || ext == ".PNG") {
    if (!stbi_write_png(filename.c_str(), (int)texture.width,
            (int)texture.height, 4, (const byte*)texture.pixelsb.data(),
            (int)texture.width * 4))
      throw io_error::write_error(filename);
  } else if (ext == ".jpg" || ext == ".JPG" || ext == ".jpeg" ||
             ext == ".JPEG") {
    if (!stbi_write_jpg(filename.c_str(), (int)texture.width,
            (int)texture.height, 4, (const byte*)texture.pixelsb.data(), 75))
      throw io_error::write_error(filename);
  } else if (ext == ".tga" || ext == ".TGA") {
    if (!stbi_write_tga(filename.c_str(), (int)texture.width,
            (int)texture.height, 4, (const byte*)texture.pixelsb.data()))
      throw io_error::write_error(filename);
  } else if (ext == ".bmp" || ext == ".BMP") {
    if (!stbi_write_bmp(filename.c_str(), (int)texture.width,
            (int)texture.height, 4, (const byte*)texture.pixelsb.data()))
      throw io_error::write_error(filename);
  } else {
    throw io_error::format_error(filename);
  }
}

texture_data make_texture_preset(const string& type) {
  return image_to_texture(make_image_preset(type));
}

// Loads/saves an image. Chooses hdr or ldr based on file name.
bool load_texture(
    const string& filename, texture_data& texture, string& error) {
  auto format_error = [filename, &error]() {
    error = filename + ": unknown format";
    return false;
  };
  auto read_error = [filename, &error]() {
    error = filename + ": read error";
    return false;
  };
  auto preset_error = [filename, &error]() {
    error = filename + ": " + error;
    return false;
  };

  auto ext = path_extension(filename);
  if (ext == ".exr" || ext == ".EXR") {
    auto pixels = (float*)nullptr;
    if (LoadEXR(&pixels, &texture.width, &texture.height, filename.c_str(),
            nullptr) != 0)
      return read_error();
    texture.linear  = true;
    texture.pixelsf = vector<vec4f>{
        (vec4f*)pixels, (vec4f*)pixels + texture.width * texture.height};
    free(pixels);
    return true;
  } else if (ext == ".pfm" || ext == ".PFM") {
    auto ncomp  = 0;
    auto pixels = load_pfm(
        filename.c_str(), &texture.width, &texture.height, &ncomp, 4);
    if (!pixels) return read_error();
    texture.linear  = true;
    texture.pixelsf = vector<vec4f>{
        (vec4f*)pixels, (vec4f*)pixels + texture.width * texture.height};
    delete[] pixels;
    return true;
  } else if (ext == ".hdr" || ext == ".HDR") {
    auto ncomp  = 0;
    auto pixels = stbi_loadf(
        filename.c_str(), &texture.width, &texture.height, &ncomp, 4);
    if (!pixels) return read_error();
    texture.linear  = true;
    texture.pixelsf = vector<vec4f>{
        (vec4f*)pixels, (vec4f*)pixels + texture.width * texture.height};
    free(pixels);
    return true;
  } else if (ext == ".png" || ext == ".PNG") {
    auto ncomp  = 0;
    auto pixels = stbi_load(
        filename.c_str(), &texture.width, &texture.height, &ncomp, 4);
    if (!pixels) return read_error();
    texture.linear  = false;
    texture.pixelsb = vector<vec4b>{
        (vec4b*)pixels, (vec4b*)pixels + texture.width * texture.height};
    free(pixels);
    return true;
  } else if (ext == ".jpg" || ext == ".JPG" || ext == ".jpeg" ||
             ext == ".JPEG") {
    auto ncomp  = 0;
    auto pixels = stbi_load(
        filename.c_str(), &texture.width, &texture.height, &ncomp, 4);
    if (!pixels) return read_error();
    texture.linear  = false;
    texture.pixelsb = vector<vec4b>{
        (vec4b*)pixels, (vec4b*)pixels + texture.width * texture.height};
    free(pixels);
    return true;
  } else if (ext == ".tga" || ext == ".TGA") {
    auto ncomp  = 0;
    auto pixels = stbi_load(
        filename.c_str(), &texture.width, &texture.height, &ncomp, 4);
    if (!pixels) return read_error();
    texture.linear  = false;
    texture.pixelsb = vector<vec4b>{
        (vec4b*)pixels, (vec4b*)pixels + texture.width * texture.height};
    free(pixels);
    return true;
  } else if (ext == ".bmp" || ext == ".BMP") {
    auto ncomp  = 0;
    auto pixels = stbi_load(
        filename.c_str(), &texture.width, &texture.height, &ncomp, 4);
    if (!pixels) return read_error();
    texture.linear  = false;
    texture.pixelsb = vector<vec4b>{
        (vec4b*)pixels, (vec4b*)pixels + texture.width * texture.height};
    free(pixels);
    return true;
  } else if (ext == ".ypreset" || ext == ".YPRESET") {
    // create preset
    if (!make_texture_preset(texture, path_basename(filename), error))
      return preset_error();
    return true;
  } else {
    return format_error();
  }
}

// Saves an hdr image.
bool save_texture(
    const string& filename, const texture_data& texture, string& error) {
  auto format_error = [filename, &error]() {
    error = filename + ": unknown format";
    return false;
  };
  auto write_error = [filename, &error]() {
    error = filename + ": write error";
    return false;
  };
  auto hdr_error = [filename, &error]() {
    error = filename + ": cannot save hdr texture to ldr file";
    return false;
  };
  auto ldr_error = [filename, &error]() {
    error = filename + ": cannot save ldr texture to hdr file";
    return false;
  };

  // check for correct handling
  if (!texture.pixelsf.empty() && is_ldr_filename(filename)) return hdr_error();
  if (!texture.pixelsb.empty() && is_hdr_filename(filename)) return ldr_error();

  auto ext = path_extension(filename);
  if (ext == ".hdr" || ext == ".HDR") {
    if (!stbi_write_hdr(filename.c_str(), (int)texture.width,
            (int)texture.height, 4, (const float*)texture.pixelsf.data()))
      return write_error();
    return true;
  } else if (ext == ".pfm" || ext == ".PFM") {
    if (!save_pfm(filename.c_str(), texture.width, texture.height, 4,
            (const float*)texture.pixelsf.data()))
      return write_error();
    return true;
  } else if (ext == ".exr" || ext == ".EXR") {
    if (SaveEXR((const float*)texture.pixelsf.data(), (int)texture.width,
            (int)texture.height, 4, 1, filename.c_str(), nullptr) < 0)
      return write_error();
    return true;
  } else if (ext == ".png" || ext == ".PNG") {
    if (!stbi_write_png(filename.c_str(), (int)texture.width,
            (int)texture.height, 4, (const byte*)texture.pixelsb.data(),
            (int)texture.width * 4))
      return write_error();
    return true;
  } else if (ext == ".jpg" || ext == ".JPG" || ext == ".jpeg" ||
             ext == ".JPEG") {
    if (!stbi_write_jpg(filename.c_str(), (int)texture.width,
            (int)texture.height, 4, (const byte*)texture.pixelsb.data(), 75))
      return write_error();
    return true;
  } else if (ext == ".tga" || ext == ".TGA") {
    if (!stbi_write_tga(filename.c_str(), (int)texture.width,
            (int)texture.height, 4, (const byte*)texture.pixelsb.data()))
      return write_error();
    return true;
  } else if (ext == ".bmp" || ext == ".BMP") {
    if (!stbi_write_bmp(filename.c_str(), (int)texture.width,
            (int)texture.height, 4, (const byte*)texture.pixelsb.data()))
      return write_error();
    return true;
  } else {
    return format_error();
  }
}

bool make_texture_preset(
    texture_data& texture, const string& type, string& error) {
  auto image = image_data{};
  if (!make_image_preset(image, type, error)) return false;
  texture = image_to_texture(image);
  return true;
}

}  // namespace yocto

// -----------------------------------------------------------------------------
// SHAPE IO
// -----------------------------------------------------------------------------
namespace yocto {

// Load ply mesh
shape_data load_shape(const string& filename, bool flip_texcoord) {
  auto shape = shape_data{};
  load_shape(filename, shape, flip_texcoord);
  return shape;
}
void load_shape(const string& filename, shape_data& shape, bool flip_texcoord) {
  shape = {};

  auto ext = path_extension(filename);
  if (ext == ".ply" || ext == ".PLY") {
    auto ply = ply_model{};
    load_ply(filename, ply);
    get_positions(ply, shape.positions);
    get_normals(ply, shape.normals);
    get_texcoords(ply, shape.texcoords, flip_texcoord);
    get_colors(ply, shape.colors);
    get_radius(ply, shape.radius);
    get_faces(ply, shape.triangles, shape.quads);
    get_lines(ply, shape.lines);
    get_points(ply, shape.points);
    if (shape.points.empty() && shape.lines.empty() &&
        shape.triangles.empty() && shape.quads.empty())
      throw io_error::shape_error(filename);
  } else if (ext == ".obj" || ext == ".OBJ") {
    auto obj = obj_shape{};
    load_obj(filename, obj, false);
    auto materials = vector<int>{};
    get_positions(obj, shape.positions);
    get_normals(obj, shape.normals);
    get_texcoords(obj, shape.texcoords, flip_texcoord);
    get_faces(obj, shape.triangles, shape.quads, materials);
    get_lines(obj, shape.lines, materials);
    get_points(obj, shape.points, materials);
    if (shape.points.empty() && shape.lines.empty() &&
        shape.triangles.empty() && shape.quads.empty())
      throw io_error::shape_error(filename);
  } else if (ext == ".stl" || ext == ".STL") {
    auto stl = stl_model{};
    load_stl(filename, stl, true);
    if (stl.shapes.size() != 1) throw io_error::shape_error(filename);
    auto fnormals = vector<vec3f>{};
    if (!get_triangles(stl, 0, shape.triangles, shape.positions, fnormals))
      throw io_error::shape_error(filename);
  } else if (ext == ".ypreset" || ext == ".YPRESET") {
    shape = make_shape_preset(path_basename(filename));
  } else {
    throw io_error::format_error(filename);
  }
}

// Save ply mesh
void save_shape(const string& filename, const shape_data& shape,
    bool flip_texcoord, bool ascii) {
  auto ext = path_extension(filename);
  if (ext == ".ply" || ext == ".PLY") {
    auto ply = ply_model{};
    add_positions(ply, shape.positions);
    add_normals(ply, shape.normals);
    add_texcoords(ply, shape.texcoords, flip_texcoord);
    add_colors(ply, shape.colors);
    add_radius(ply, shape.radius);
    add_faces(ply, shape.triangles, shape.quads);
    add_lines(ply, shape.lines);
    add_points(ply, shape.points);
    save_ply(filename, ply);
  } else if (ext == ".obj" || ext == ".OBJ") {
    auto obj = obj_shape{};
    add_positions(obj, shape.positions);
    add_normals(obj, shape.normals);
    add_texcoords(obj, shape.texcoords, flip_texcoord);
    add_triangles(obj, shape.triangles, 0, !shape.normals.empty(),
        !shape.texcoords.empty());
    add_quads(
        obj, shape.quads, 0, !shape.normals.empty(), !shape.texcoords.empty());
    add_lines(
        obj, shape.lines, 0, !shape.normals.empty(), !shape.texcoords.empty());
    add_points(
        obj, shape.points, 0, !shape.normals.empty(), !shape.texcoords.empty());
    save_obj(filename, obj);
  } else if (ext == ".stl" || ext == ".STL") {
    auto stl = stl_model{};
    if (!shape.lines.empty()) throw io_error{filename, "lines not supported"};
    if (!shape.points.empty()) throw io_error{filename, "points not supported"};
    if (!shape.triangles.empty()) {
      add_triangles(stl, shape.triangles, shape.positions, {});
    } else if (!shape.quads.empty()) {
      add_triangles(stl, quads_to_triangles(shape.quads), shape.positions, {});
    } else {
      throw io_error::shape_error(filename);
    }
    save_stl(filename, stl);
  } else if (ext == ".cpp" || ext == ".CPP") {
    auto to_cpp = [](const string& name, const string& vname,
                      const auto& values) -> string {
      using T = typename std::remove_const_t<
          std::remove_reference_t<decltype(values)>>::value_type;
      if (values.empty()) return ""s;
      auto str = "auto " + name + "_" + vname + " = ";
      if constexpr (std::is_same_v<int, T>) str += "vector<int>{\n";
      if constexpr (std::is_same_v<float, T>) str += "vector<float>{\n";
      if constexpr (std::is_same_v<vec2i, T>) str += "vector<vec2i>{\n";
      if constexpr (std::is_same_v<vec2f, T>) str += "vector<vec2f>{\n";
      if constexpr (std::is_same_v<vec3i, T>) str += "vector<vec3i>{\n";
      if constexpr (std::is_same_v<vec3f, T>) str += "vector<vec3f>{\n";
      if constexpr (std::is_same_v<vec4i, T>) str += "vector<vec4i>{\n";
      if constexpr (std::is_same_v<vec4f, T>) str += "vector<vec4f>{\n";
      for (auto& value : values) {
        if constexpr (std::is_same_v<int, T> || std::is_same_v<float, T>) {
          str += std::to_string(value) + ",\n";
        } else if constexpr (std::is_same_v<vec2i, T> ||
                             std::is_same_v<vec2f, T>) {
          str += "{" + std::to_string(value.x) + "," + std::to_string(value.y) +
                 "},\n";
        } else if constexpr (std::is_same_v<vec3i, T> ||
                             std::is_same_v<vec3f, T>) {
          str += "{" + std::to_string(value.x) + "," + std::to_string(value.y) +
                 "," + std::to_string(value.z) + "},\n";
        } else if constexpr (std::is_same_v<vec4i, T> ||
                             std::is_same_v<vec4f, T>) {
          str += "{" + std::to_string(value.x) + "," + std::to_string(value.y) +
                 "," + std::to_string(value.z) + "," + std::to_string(value.w) +
                 "},\n";
        } else {
          throw std::invalid_argument{"cannot print this"};
        }
      }
      str += "};\n\n";
      return str;
    };

    auto name = string{"shape"};
    auto str  = ""s;
    str += to_cpp(name, "positions", shape.positions);
    str += to_cpp(name, "normals", shape.normals);
    str += to_cpp(name, "texcoords", shape.texcoords);
    str += to_cpp(name, "colors", shape.colors);
    str += to_cpp(name, "radius", shape.radius);
    str += to_cpp(name, "points", shape.points);
    str += to_cpp(name, "lines", shape.lines);
    str += to_cpp(name, "triangles", shape.triangles);
    str += to_cpp(name, "quads", shape.quads);
    save_text(filename, str);
  } else {
    throw io_error::format_error(filename);
  }
}

// Load face-varying mesh
fvshape_data load_fvshape(const string& filename, bool flip_texcoord) {
  auto shape = fvshape_data{};
  load_fvshape(filename, shape, flip_texcoord);
  return shape;
}
void load_fvshape(
    const string& filename, fvshape_data& shape, bool flip_texcoord) {
  shape = {};

  auto ext = path_extension(filename);
  if (ext == ".ply" || ext == ".PLY") {
    auto ply = ply_model{};
    load_ply(filename, ply);
    get_positions(ply, shape.positions);
    get_normals(ply, shape.normals);
    get_texcoords(ply, shape.texcoords, flip_texcoord);
    get_quads(ply, shape.quadspos);
    if (!shape.normals.empty()) shape.quadsnorm = shape.quadspos;
    if (!shape.texcoords.empty()) shape.quadstexcoord = shape.quadspos;
    if (shape.quadspos.empty()) throw io_error::shape_error(filename);
  } else if (ext == ".obj" || ext == ".OBJ") {
    auto obj = obj_shape{};
    load_obj(filename, obj, true);
    auto materials = vector<int>{};
    get_positions(obj, shape.positions);
    get_normals(obj, shape.normals);
    get_texcoords(obj, shape.texcoords, flip_texcoord);
    get_fvquads(
        obj, shape.quadspos, shape.quadsnorm, shape.quadstexcoord, materials);
    if (shape.quadspos.empty()) throw io_error::shape_error(filename);
  } else if (ext == ".stl" || ext == ".STL") {
    auto stl = stl_model{};
    load_stl(filename, stl, true);
    if (stl.shapes.empty()) throw io_error::shape_error(filename);
    if (stl.shapes.size() > 1) throw io_error::shape_error(filename);
    auto fnormals  = vector<vec3f>{};
    auto triangles = vector<vec3i>{};
    if (!get_triangles(stl, 0, triangles, shape.positions, fnormals))
      throw io_error::shape_error(filename);
    shape.quadspos = triangles_to_quads(triangles);
  } else if (ext == ".ypreset" || ext == ".YPRESET") {
    shape = make_fvshape_preset(path_basename(filename));
  } else {
    throw io_error::format_error(filename);
  }
}

// Save ply mesh
void save_fvshape(const string& filename, const fvshape_data& shape,
    bool flip_texcoord, bool ascii) {
  auto ext = path_extension(filename);
  if (ext == ".ply" || ext == ".PLY") {
    auto ply             = ply_model{};
    auto split_quads     = vector<vec4i>{};
    auto split_positions = vector<vec3f>{};
    auto split_normals   = vector<vec3f>{};
    auto split_texcoords = vector<vec2f>{};
    split_facevarying(split_quads, split_positions, split_normals,
        split_texcoords, shape.quadspos, shape.quadsnorm, shape.quadstexcoord,
        shape.positions, shape.normals, shape.texcoords);
    add_positions(ply, split_positions);
    add_normals(ply, split_normals);
    add_texcoords(ply, split_texcoords, flip_texcoord);
    add_faces(ply, {}, split_quads);
    save_ply(filename, ply);
  } else if (ext == ".obj" || ext == ".OBJ") {
    auto obj = obj_shape{};
    add_positions(obj, shape.positions);
    add_normals(obj, shape.positions);
    add_texcoords(obj, shape.texcoords, flip_texcoord);
    add_fvquads(obj, shape.quadspos, shape.quadsnorm, shape.quadstexcoord, 0);
    save_obj(filename, obj);
  } else if (ext == ".stl" || ext == ".STL") {
    auto stl = stl_model{};
    if (!shape.quadspos.empty()) {
      auto split_quads     = vector<vec4i>{};
      auto split_positions = vector<vec3f>{};
      auto split_normals   = vector<vec3f>{};
      auto split_texcoords = vector<vec2f>{};
      split_facevarying(split_quads, split_positions, split_normals,
          split_texcoords, shape.quadspos, shape.quadsnorm, shape.quadstexcoord,
          shape.positions, shape.normals, shape.texcoords);
      add_triangles(stl, quads_to_triangles(split_quads), split_positions, {});
    } else {
      throw io_error::shape_error(filename);
    }
    save_stl(filename, stl);
  } else if (ext == ".cpp" || ext == ".CPP") {
    auto to_cpp = [](const string& name, const string& vname,
                      const auto& values) -> string {
      using T = typename std::remove_const_t<
          std::remove_reference_t<decltype(values)>>::value_type;
      if (values.empty()) return ""s;
      auto str = "auto " + name + "_" + vname + " = ";
      if constexpr (std::is_same_v<int, T>) str += "vector<int>{\n";
      if constexpr (std::is_same_v<float, T>) str += "vector<float>{\n";
      if constexpr (std::is_same_v<vec2i, T>) str += "vector<vec2i>{\n";
      if constexpr (std::is_same_v<vec2f, T>) str += "vector<vec2f>{\n";
      if constexpr (std::is_same_v<vec3i, T>) str += "vector<vec3i>{\n";
      if constexpr (std::is_same_v<vec3f, T>) str += "vector<vec3f>{\n";
      if constexpr (std::is_same_v<vec4i, T>) str += "vector<vec4i>{\n";
      if constexpr (std::is_same_v<vec4f, T>) str += "vector<vec4f>{\n";
      for (auto& value : values) {
        if constexpr (std::is_same_v<int, T> || std::is_same_v<float, T>) {
          str += std::to_string(value) + ",\n";
        } else if constexpr (std::is_same_v<vec2i, T> ||
                             std::is_same_v<vec2f, T>) {
          str += "{" + std::to_string(value.x) + "," + std::to_string(value.y) +
                 "},\n";
        } else if constexpr (std::is_same_v<vec3i, T> ||
                             std::is_same_v<vec3f, T>) {
          str += "{" + std::to_string(value.x) + "," + std::to_string(value.y) +
                 "," + std::to_string(value.z) + "},\n";
        } else if constexpr (std::is_same_v<vec4i, T> ||
                             std::is_same_v<vec4f, T>) {
          str += "{" + std::to_string(value.x) + "," + std::to_string(value.y) +
                 "," + std::to_string(value.z) + "," + std::to_string(value.w) +
                 "},\n";
        } else {
          throw std::invalid_argument{"cannot print this"};
        }
      }
      str += "};\n\n";
      return str;
    };
    auto name = string{"shape"};
    auto str  = ""s;
    str += to_cpp(name, "positions", shape.positions);
    str += to_cpp(name, "normals", shape.normals);
    str += to_cpp(name, "texcoords", shape.texcoords);
    str += to_cpp(name, "quadspos", shape.quadspos);
    str += to_cpp(name, "quadsnorm", shape.quadsnorm);
    str += to_cpp(name, "quadstexcoord", shape.quadstexcoord);
    save_text(filename, str);
  } else {
    throw io_error::format_error(filename);
  }
}

// Shape presets used for testing.
shape_data make_shape_preset(const string& type) {
  if (type == "default-quad") {
    return make_rect();
  } else if (type == "default-quady") {
    return make_recty();
  } else if (type == "default-cube") {
    return make_box();
  } else if (type == "default-cube-rounded") {
    return make_rounded_box();
  } else if (type == "default-sphere") {
    return make_sphere();
  } else if (type == "default-matcube") {
    return make_rounded_box();
  } else if (type == "default-matsphere") {
    return make_uvspherey();
  } else if (type == "default-disk") {
    return make_disk();
  } else if (type == "default-disk-bulged") {
    return make_bulged_disk();
  } else if (type == "default-quad-bulged") {
    return make_bulged_rect();
  } else if (type == "default-uvsphere") {
    return make_uvsphere();
  } else if (type == "default-uvsphere-flipcap") {
    return make_capped_uvsphere();
  } else if (type == "default-uvspherey") {
    return make_uvspherey();
  } else if (type == "default-uvspherey-flipcap") {
    return make_capped_uvspherey();
  } else if (type == "default-uvdisk") {
    return make_uvdisk();
  } else if (type == "default-uvcylinder") {
    return make_uvcylinder();
  } else if (type == "default-uvcylinder-rounded") {
    return make_rounded_uvcylinder({32, 32, 32});
  } else if (type == "default-geosphere") {
    return make_geosphere();
  } else if (type == "default-floor") {
    return make_floor();
  } else if (type == "default-floor-bent") {
    return make_bent_floor();
  } else if (type == "default-matball") {
    return make_sphere();
  } else if (type == "default-hairball") {
    auto base = make_sphere(pow2(5), 0.8f);
    return make_hair(base, {4, 65536}, {0.2f, 0.2f}, {0.002f, 0.001f});
  } else if (type == "default-hairball-interior") {
    return make_sphere(pow2(5), 0.8f);
  } else if (type == "default-suzanne") {
    return make_monkey();
  } else if (type == "default-cube-facevarying") {
    return fvshape_to_shape(make_fvbox());
  } else if (type == "default-sphere-facevarying") {
    return fvshape_to_shape(make_fvsphere());
  } else if (type == "default-quady-displaced") {
    return make_recty({256, 256});
  } else if (type == "default-sphere-displaced") {
    return make_sphere(128);
  } else if (type == "test-cube") {
    auto shape = make_rounded_box(
        {32, 32, 32}, {0.075f, 0.075f, 0.075f}, {1, 1, 1}, 0.3f * 0.075f);
    for (auto& p : shape.positions) p += {0, 0.075f, 0};
    return shape;
  } else if (type == "test-uvsphere") {
    auto shape = make_uvsphere({32, 32}, 0.075f);
    for (auto& p : shape.positions) p += {0, 0.075f, 0};
    return shape;
  } else if (type == "test-uvsphere-flipcap") {
    auto shape = make_capped_uvsphere({32, 32}, 0.075f, {1, 1}, 0.3f * 0.075f);
    for (auto& p : shape.positions) p += {0, 0.075f, 0};
    return shape;
  } else if (type == "test-uvspherey") {
    auto shape = make_uvspherey({32, 32}, 0.075f);
    for (auto& p : shape.positions) p += {0, 0.075f, 0};
    return shape;
  } else if (type == "test-uvspherey-flipcap") {
    auto shape = make_capped_uvspherey({32, 32}, 0.075f, {1, 1}, 0.3f * 0.075f);
    for (auto& p : shape.positions) p += {0, 0.075f, 0};
    return shape;
  } else if (type == "test-sphere") {
    auto shape = make_sphere(32, 0.075f, 1);
    for (auto& p : shape.positions) p += {0, 0.075f, 0};
    return shape;
  } else if (type == "test-matcube") {
    auto shape = make_rounded_box(
        {32, 32, 32}, {0.075f, 0.075f, 0.075f}, {1, 1, 1}, 0.3f * 0.075f);
    for (auto& p : shape.positions) p += {0, 0.075f, 0};
    return shape;
  } else if (type == "test-matsphere") {
    auto shape = make_uvspherey({32, 32}, 0.075f, {2, 1});
    for (auto& p : shape.positions) p += {0, 0.075f, 0};
    return shape;
  } else if (type == "test-sphere-displaced") {
    auto shape = make_sphere(128, 0.075f, 1);
    for (auto& p : shape.positions) p += {0, 0.075f, 0};
    return shape;
  } else if (type == "test-smallsphere") {
    auto shape = make_sphere(32, 0.015f, 1);
    for (auto& p : shape.positions) p += {0, 0.015f, 0};
    return shape;
  } else if (type == "test-disk") {
    auto shape = make_disk(32, 0.075f, 1);
    for (auto& p : shape.positions) p += {0, 0.075f, 0};
    return shape;
  } else if (type == "test-uvcylinder") {
    auto shape = make_rounded_uvcylinder(
        {32, 32, 32}, {0.075f, 0.075f}, {1, 1, 1}, 0.3f * 0.075f);
    for (auto& p : shape.positions) p += {0, 0.075f, 0};
    return shape;
  } else if (type == "test-floor") {
    return make_floor({1, 1}, {2, 2}, {20, 20});
  } else if (type == "test-smallfloor") {
    return make_floor({1, 1}, {0.5f, 0.5f}, {1, 1});
  } else if (type == "test-quad") {
    return make_rect({1, 1}, {0.075f, 0.075f}, {1, 1});
  } else if (type == "test-quady") {
    return make_recty({1, 1}, {0.075f, 0.075f}, {1, 1});
  } else if (type == "test-quad-displaced") {
    return make_rect({256, 256}, {0.075f, 0.075f}, {1, 1});
  } else if (type == "test-quady-displaced") {
    return make_recty({256, 256}, {0.075f, 0.075f}, {1, 1});
  } else if (type == "test-matball") {
    auto shape = make_sphere(32, 0.075f);
    for (auto& p : shape.positions) p += {0, 0.075f, 0};
    return shape;
  } else if (type == "test-geosphere") {
    auto shape = make_geosphere(0.075f, 3);
    for (auto& p : shape.positions) p += {0, 0.075f, 0};
    return shape;
  } else if (type == "test-geosphere-flat") {
    auto shape = make_geosphere(0.075f, 3);
    for (auto& p : shape.positions) p += {0, 0.075f, 0};
    shape.normals = {};
    return shape;
  } else if (type == "test-geosphere-subdivided") {
    auto shape = make_geosphere(0.075f, 6);
    for (auto& p : shape.positions) p += {0, 0.075f, 0};
    return shape;
  } else if (type == "test-hairball1") {
    auto base = make_sphere(32, 0.075f * 0.8f, 1);
    for (auto& p : base.positions) p += {0, 0.075f, 0};
    return make_hair(base, {4, 65536}, {0.1f * 0.15f, 0.1f * 0.15f},
        {0.001f * 0.15f, 0.0005f * 0.15f}, {0.03f, 100});
  } else if (type == "test-hairball2") {
    auto base = make_sphere(32, 0.075f * 0.8f, 1);
    for (auto& p : base.positions) p += {0, 0.075f, 0};
    return make_hair(base, {4, 65536}, {0.1f * 0.15f, 0.1f * 0.15f},
        {0.001f * 0.15f, 0.0005f * 0.15f});
  } else if (type == "test-hairball3") {
    auto base = make_sphere(32, 0.075f * 0.8f, 1);
    for (auto& p : base.positions) p += {0, 0.075f, 0};
    return make_hair(base, {4, 65536}, {0.1f * 0.15f, 0.1f * 0.15f},
        {0.001f * 0.15f, 0.0005f * 0.15f}, {0, 0}, {0.5, 128});
  } else if (type == "test-hairball-interior") {
    auto shape = make_sphere(32, 0.075f * 0.8f, 1);
    for (auto& p : shape.positions) p += {0, 0.075f, 0};
    return shape;
  } else if (type == "test-suzanne-subdiv") {
    auto shape = make_monkey(0.075f * 0.8f);
    for (auto& p : shape.positions) p += {0, 0.075f, 0};
    return shape;
  } else if (type == "test-cube-subdiv") {
    auto fvshape    = make_fvcube(0.075f);
    auto shape      = shape_data{};
    shape.quads     = fvshape.quadspos;
    shape.positions = fvshape.positions;
    for (auto& p : shape.positions) p += {0, 0.075f, 0};
    return shape;
  } else if (type == "test-arealight1") {
    return make_rect({1, 1}, {0.2f, 0.2f});
  } else if (type == "test-arealight2") {
    return make_rect({1, 1}, {0.2f, 0.2f});
  } else if (type == "test-largearealight1") {
    return make_rect({1, 1}, {0.4f, 0.4f});
  } else if (type == "test-largearealight2") {
    return make_rect({1, 1}, {0.4f, 0.4f});
  } else if (type == "test-pointlight1") {
    return make_point(0);
  } else if (type == "test-pointlight2") {
    return make_point(0);
  } else if (type == "test-point") {
    return make_points(1);
  } else if (type == "test-points") {
    return make_points(4096);
  } else if (type == "test-points-random") {
    auto shape = make_random_points(4096, {0.075f, 0.075f, 0.075f});
    for (auto& p : shape.positions) p += {0, 0.075f, 0};
    return shape;
  } else if (type == "test-particles") {
    return make_points(4096);
  } else if (type == "test-cloth") {
    return make_rect({64, 64}, {0.2f, 0.2f});
  } else if (type == "test-clothy") {
    return make_recty({64, 64}, {0.2f, 0.2f});
  } else {
    throw io_error::preset_error(type);
  }
}

// Shape presets used for testing.
fvshape_data make_fvshape_preset(const string& type) {
  if (type == "default-quad") {
    return shape_to_fvshape(make_rect());
  } else if (type == "default-quady") {
    return shape_to_fvshape(make_recty());
  } else if (type == "default-cube") {
    return shape_to_fvshape(make_box());
  } else if (type == "default-cube-rounded") {
    return shape_to_fvshape(make_rounded_box());
  } else if (type == "default-sphere") {
    return shape_to_fvshape(make_sphere());
  } else if (type == "default-matcube") {
    return shape_to_fvshape(make_rounded_box());
  } else if (type == "default-matsphere") {
    return shape_to_fvshape(make_uvspherey());
  } else if (type == "default-disk") {
    return shape_to_fvshape(make_disk());
  } else if (type == "default-disk-bulged") {
    return shape_to_fvshape(make_bulged_disk());
  } else if (type == "default-quad-bulged") {
    return shape_to_fvshape(make_bulged_rect());
  } else if (type == "default-uvsphere") {
    return shape_to_fvshape(make_uvsphere());
  } else if (type == "default-uvsphere-flipcap") {
    return shape_to_fvshape(make_capped_uvsphere());
  } else if (type == "default-uvspherey") {
    return shape_to_fvshape(make_uvspherey());
  } else if (type == "default-uvspherey-flipcap") {
    return shape_to_fvshape(make_capped_uvspherey());
  } else if (type == "default-uvdisk") {
    return shape_to_fvshape(make_uvdisk());
  } else if (type == "default-uvcylinder") {
    return shape_to_fvshape(make_uvcylinder());
  } else if (type == "default-uvcylinder-rounded") {
    return shape_to_fvshape(make_rounded_uvcylinder({32, 32, 32}));
  } else if (type == "default-geosphere") {
    return shape_to_fvshape(make_geosphere());
  } else if (type == "default-floor") {
    return shape_to_fvshape(make_floor());
  } else if (type == "default-floor-bent") {
    return shape_to_fvshape(make_bent_floor());
  } else if (type == "default-matball") {
    return shape_to_fvshape(make_sphere());
  } else if (type == "default-hairball-interior") {
    return shape_to_fvshape(make_sphere(pow2(5), 0.8f));
  } else if (type == "default-suzanne") {
    return shape_to_fvshape(make_monkey());
  } else if (type == "default-cube-facevarying") {
    return make_fvbox();
  } else if (type == "default-sphere-facevarying") {
    return make_fvsphere();
  } else if (type == "default-quady-displaced") {
    return shape_to_fvshape(make_recty({256, 256}));
  } else if (type == "default-sphere-displaced") {
    return shape_to_fvshape(make_sphere(128));
  } else if (type == "test-cube") {
    auto shape = make_rounded_box(
        {32, 32, 32}, {0.075f, 0.075f, 0.075f}, {1, 1, 1}, 0.3f * 0.075f);
    for (auto& p : shape.positions) p += {0, 0.075f, 0};
    return shape_to_fvshape(shape);
  } else if (type == "test-matsphere") {
    auto shape = make_uvspherey({32, 32}, 0.075f, {2, 1});
    for (auto& p : shape.positions) p += {0, 0.075f, 0};
    return shape_to_fvshape(shape);
  } else if (type == "test-uvsphere") {
    auto shape = make_uvsphere({32, 32}, 0.075f);
    for (auto& p : shape.positions) p += {0, 0.075f, 0};
    return shape_to_fvshape(shape);
  } else if (type == "test-uvsphere-flipcap") {
    auto shape = make_capped_uvsphere({32, 32}, 0.075f, {1, 1}, 0.3f * 0.075f);
    for (auto& p : shape.positions) p += {0, 0.075f, 0};
    return shape_to_fvshape(shape);
  } else if (type == "test-uvspherey") {
    auto shape = make_uvspherey({32, 32}, 0.075f);
    for (auto& p : shape.positions) p += {0, 0.075f, 0};
    return shape_to_fvshape(shape);
  } else if (type == "test-uvspherey-flipcap") {
    auto shape = make_capped_uvspherey({32, 32}, 0.075f, {1, 1}, 0.3f * 0.075f);
    for (auto& p : shape.positions) p += {0, 0.075f, 0};
    return shape_to_fvshape(shape);
  } else if (type == "test-sphere") {
    auto shape = make_sphere(32, 0.075f, 1);
    for (auto& p : shape.positions) p += {0, 0.075f, 0};
    return shape_to_fvshape(shape);
  } else if (type == "test-sphere-displaced") {
    auto shape = make_sphere(128, 0.075f, 1);
    for (auto& p : shape.positions) p += {0, 0.075f, 0};
    return shape_to_fvshape(shape);
  } else if (type == "test-matcube") {
    auto shape = make_rounded_box(
        {32, 32, 32}, {0.075f, 0.075f, 0.075f}, {1, 1, 1}, 0.3f * 0.075f);
    for (auto& p : shape.positions) p += {0, 0.075f, 0};
    return shape_to_fvshape(shape);
  } else if (type == "test-disk") {
    auto shape = make_disk(32, 0.075f, 1);
    for (auto& p : shape.positions) p += {0, 0.075f, 0};
    return shape_to_fvshape(shape);
  } else if (type == "test-uvcylinder") {
    auto shape = make_rounded_uvcylinder(
        {32, 32, 32}, {0.075f, 0.075f}, {1, 1, 1}, 0.3f * 0.075f);
    for (auto& p : shape.positions) p += {0, 0.075f, 0};
    return shape_to_fvshape(shape);
  } else if (type == "test-floor") {
    return shape_to_fvshape(make_floor({1, 1}, {2, 2}, {20, 20}));
  } else if (type == "test-smallfloor") {
    return shape_to_fvshape(make_floor({1, 1}, {0.5f, 0.5f}, {1, 1}));
  } else if (type == "test-quad") {
    return shape_to_fvshape(make_rect({1, 1}, {0.075f, 0.075f}, {1, 1}));
  } else if (type == "test-quady") {
    return shape_to_fvshape(make_recty({1, 1}, {0.075f, 0.075f}, {1, 1}));
  } else if (type == "test-quad-displaced") {
    return shape_to_fvshape(make_rect({256, 256}, {0.075f, 0.075f}, {1, 1}));
  } else if (type == "test-quady-displaced") {
    return shape_to_fvshape(make_recty({256, 256}, {0.075f, 0.075f}, {1, 1}));
  } else if (type == "test-matball") {
    auto shape = make_sphere(32, 0.075f);
    for (auto& p : shape.positions) p += {0, 0.075f, 0};
    return shape_to_fvshape(shape);
  } else if (type == "test-suzanne-subdiv") {
    auto shape = make_monkey(0.075f * 0.8f);
    for (auto& p : shape.positions) p += {0, 0.075f, 0};
    return shape_to_fvshape(shape);
  } else if (type == "test-cube-subdiv") {
    auto fvshape = make_fvcube(0.075f);
    for (auto& p : fvshape.positions) p += {0, 0.075f, 0};
    return fvshape;
  } else if (type == "test-arealight1") {
    return shape_to_fvshape(make_rect({1, 1}, {0.2f, 0.2f}));
  } else if (type == "test-arealight2") {
    return shape_to_fvshape(make_rect({1, 1}, {0.2f, 0.2f}));
  } else if (type == "test-largearealight1") {
    return shape_to_fvshape(make_rect({1, 1}, {0.4f, 0.4f}));
  } else if (type == "test-largearealight2") {
    return shape_to_fvshape(make_rect({1, 1}, {0.4f, 0.4f}));
  } else if (type == "test-cloth") {
    return shape_to_fvshape(make_rect({64, 64}, {0.2f, 0.2f}));
  } else if (type == "test-clothy") {
    return shape_to_fvshape(make_recty({64, 64}, {0.2f, 0.2f}));
  } else {
    throw io_error::preset_error(type);
  }
}

// Load ply mesh
bool load_shape(const string& filename, shape_data& shape, string& error,
    bool flip_texcoord) {
  auto format_error = [filename, &error]() {
    error = filename + ": unknown format";
    return false;
  };
  auto shape_error = [filename, &error]() {
    error = filename + ": empty shape";
    return false;
  };
  auto preset_error = [filename, &error]() {
    error = filename + ": " + error;
    return false;
  };

  shape = {};

  auto ext = path_extension(filename);
  if (ext == ".ply" || ext == ".PLY") {
    auto ply = ply_model{};
    if (!load_ply(filename, ply, error)) return false;
    get_positions(ply, shape.positions);
    get_normals(ply, shape.normals);
    get_texcoords(ply, shape.texcoords, flip_texcoord);
    get_colors(ply, shape.colors);
    get_radius(ply, shape.radius);
    get_faces(ply, shape.triangles, shape.quads);
    get_lines(ply, shape.lines);
    get_points(ply, shape.points);
    if (shape.points.empty() && shape.lines.empty() &&
        shape.triangles.empty() && shape.quads.empty())
      return shape_error();
    return true;
  } else if (ext == ".obj" || ext == ".OBJ") {
    auto obj = obj_shape{};
    if (!load_obj(filename, obj, error, false)) return false;
    auto materials = vector<int>{};
    get_positions(obj, shape.positions);
    get_normals(obj, shape.normals);
    get_texcoords(obj, shape.texcoords, flip_texcoord);
    get_faces(obj, shape.triangles, shape.quads, materials);
    get_lines(obj, shape.lines, materials);
    get_points(obj, shape.points, materials);
    if (shape.points.empty() && shape.lines.empty() &&
        shape.triangles.empty() && shape.quads.empty())
      return shape_error();
    return true;
  } else if (ext == ".stl" || ext == ".STL") {
    auto stl = stl_model{};
    if (!load_stl(filename, stl, error, true)) return false;
    if (stl.shapes.size() != 1) return shape_error();
    auto fnormals = vector<vec3f>{};
    if (!get_triangles(stl, 0, shape.triangles, shape.positions, fnormals))
      return shape_error();
    return true;
  } else if (ext == ".ypreset" || ext == ".YPRESET") {
    // create preset
    if (!make_shape_preset(shape, path_basename(filename), error))
      return preset_error();
    return true;
  } else {
    return format_error();
  }
}

// Save ply mesh
bool save_shape(const string& filename, const shape_data& shape, string& error,
    bool flip_texcoord, bool ascii) {
  auto format_error = [filename, &error]() {
    error = filename + ": unknown format";
    return false;
  };
  auto shape_error = [filename, &error]() {
    error = filename + ": empty shape";
    return false;
  };
  auto line_error = [filename, &error]() {
    error = filename + ": unsupported lines";
    return false;
  };
  auto point_error = [filename, &error]() {
    error = filename + ": unsupported points";
    return false;
  };

  auto ext = path_extension(filename);
  if (ext == ".ply" || ext == ".PLY") {
    auto ply = ply_model{};
    add_positions(ply, shape.positions);
    add_normals(ply, shape.normals);
    add_texcoords(ply, shape.texcoords, flip_texcoord);
    add_colors(ply, shape.colors);
    add_radius(ply, shape.radius);
    add_faces(ply, shape.triangles, shape.quads);
    add_lines(ply, shape.lines);
    add_points(ply, shape.points);
    return save_ply(filename, ply, error);
  } else if (ext == ".obj" || ext == ".OBJ") {
    auto obj = obj_shape{};
    add_positions(obj, shape.positions);
    add_normals(obj, shape.normals);
    add_texcoords(obj, shape.texcoords, flip_texcoord);
    add_triangles(obj, shape.triangles, 0, !shape.normals.empty(),
        !shape.texcoords.empty());
    add_quads(
        obj, shape.quads, 0, !shape.normals.empty(), !shape.texcoords.empty());
    add_lines(
        obj, shape.lines, 0, !shape.normals.empty(), !shape.texcoords.empty());
    add_points(
        obj, shape.points, 0, !shape.normals.empty(), !shape.texcoords.empty());
    return save_obj(filename, obj, error);
  } else if (ext == ".stl" || ext == ".STL") {
    auto stl = stl_model{};
    if (!shape.lines.empty()) return line_error();
    if (!shape.points.empty()) return point_error();
    if (!shape.triangles.empty()) {
      add_triangles(stl, shape.triangles, shape.positions, {});
    } else if (!shape.quads.empty()) {
      add_triangles(stl, quads_to_triangles(shape.quads), shape.positions, {});
    } else {
      return shape_error();
    }
    return save_stl(filename, stl, error);
  } else if (ext == ".cpp" || ext == ".CPP") {
    auto to_cpp = [](const string& name, const string& vname,
                      const auto& values) -> string {
      using T = typename std::remove_const_t<
          std::remove_reference_t<decltype(values)>>::value_type;
      if (values.empty()) return ""s;
      auto str = "auto " + name + "_" + vname + " = ";
      if constexpr (std::is_same_v<int, T>) str += "vector<int>{\n";
      if constexpr (std::is_same_v<float, T>) str += "vector<float>{\n";
      if constexpr (std::is_same_v<vec2i, T>) str += "vector<vec2i>{\n";
      if constexpr (std::is_same_v<vec2f, T>) str += "vector<vec2f>{\n";
      if constexpr (std::is_same_v<vec3i, T>) str += "vector<vec3i>{\n";
      if constexpr (std::is_same_v<vec3f, T>) str += "vector<vec3f>{\n";
      if constexpr (std::is_same_v<vec4i, T>) str += "vector<vec4i>{\n";
      if constexpr (std::is_same_v<vec4f, T>) str += "vector<vec4f>{\n";
      for (auto& value : values) {
        if constexpr (std::is_same_v<int, T> || std::is_same_v<float, T>) {
          str += std::to_string(value) + ",\n";
        } else if constexpr (std::is_same_v<vec2i, T> ||
                             std::is_same_v<vec2f, T>) {
          str += "{" + std::to_string(value.x) + "," + std::to_string(value.y) +
                 "},\n";
        } else if constexpr (std::is_same_v<vec3i, T> ||
                             std::is_same_v<vec3f, T>) {
          str += "{" + std::to_string(value.x) + "," + std::to_string(value.y) +
                 "," + std::to_string(value.z) + "},\n";
        } else if constexpr (std::is_same_v<vec4i, T> ||
                             std::is_same_v<vec4f, T>) {
          str += "{" + std::to_string(value.x) + "," + std::to_string(value.y) +
                 "," + std::to_string(value.z) + "," + std::to_string(value.w) +
                 "},\n";
        } else {
          throw std::invalid_argument{"cannot print this"};
        }
      }
      str += "};\n\n";
      return str;
    };

    auto name = string{"shape"};
    auto str  = ""s;
    str += to_cpp(name, "positions", shape.positions);
    str += to_cpp(name, "normals", shape.normals);
    str += to_cpp(name, "texcoords", shape.texcoords);
    str += to_cpp(name, "colors", shape.colors);
    str += to_cpp(name, "radius", shape.radius);
    str += to_cpp(name, "points", shape.points);
    str += to_cpp(name, "lines", shape.lines);
    str += to_cpp(name, "triangles", shape.triangles);
    str += to_cpp(name, "quads", shape.quads);
    return save_text(filename, str, error);
  } else {
    return format_error();
  }
}

// Load ply mesh
bool load_fvshape(const string& filename, fvshape_data& shape, string& error,
    bool flip_texcoord) {
  auto format_error = [filename, &error]() {
    error = filename + ": unknown format";
    return false;
  };
  auto shape_error = [filename, &error]() {
    error = filename + ": empty shape";
    return false;
  };
  auto preset_error = [filename, &error]() {
    error = filename + ": " + error;
    return false;
  };

  shape = {};

  auto ext = path_extension(filename);
  if (ext == ".ply" || ext == ".PLY") {
    auto ply = ply_model{};
    if (!load_ply(filename, ply, error)) return false;
    get_positions(ply, shape.positions);
    get_normals(ply, shape.normals);
    get_texcoords(ply, shape.texcoords, flip_texcoord);
    get_quads(ply, shape.quadspos);
    if (!shape.normals.empty()) shape.quadsnorm = shape.quadspos;
    if (!shape.texcoords.empty()) shape.quadstexcoord = shape.quadspos;
    if (shape.quadspos.empty()) return shape_error();
    return true;
  } else if (ext == ".obj" || ext == ".OBJ") {
    auto obj = obj_shape{};
    if (!load_obj(filename, obj, error, true)) return false;
    auto materials = vector<int>{};
    get_positions(obj, shape.positions);
    get_normals(obj, shape.normals);
    get_texcoords(obj, shape.texcoords, flip_texcoord);
    get_fvquads(
        obj, shape.quadspos, shape.quadsnorm, shape.quadstexcoord, materials);
    if (shape.quadspos.empty()) return shape_error();
    return true;
  } else if (ext == ".stl" || ext == ".STL") {
    auto stl = stl_model{};
    if (!load_stl(filename, stl, error, true)) return false;
    if (stl.shapes.empty()) return shape_error();
    if (stl.shapes.size() > 1) return shape_error();
    auto fnormals  = vector<vec3f>{};
    auto triangles = vector<vec3i>{};
    if (!get_triangles(stl, 0, triangles, shape.positions, fnormals))
      return shape_error();
    shape.quadspos = triangles_to_quads(triangles);
    return true;
  } else if (ext == ".ypreset" || ext == ".YPRESET") {
    // create preset
    if (!make_fvshape_preset(shape, path_basename(filename), error))
      return preset_error();
    return true;
  } else {
    return format_error();
  }
}

// Save ply mesh
bool save_fvshape(const string& filename, const fvshape_data& shape,
    string& error, bool flip_texcoord, bool ascii) {
  auto format_error = [filename, &error]() {
    error = filename + ": unknown format";
    return false;
  };
  auto shape_error = [filename, &error]() {
    error = filename + ": empty shape";
    return false;
  };

  auto ext = path_extension(filename);
  if (ext == ".ply" || ext == ".PLY") {
    auto ply             = ply_model{};
    auto split_quads     = vector<vec4i>{};
    auto split_positions = vector<vec3f>{};
    auto split_normals   = vector<vec3f>{};
    auto split_texcoords = vector<vec2f>{};
    split_facevarying(split_quads, split_positions, split_normals,
        split_texcoords, shape.quadspos, shape.quadsnorm, shape.quadstexcoord,
        shape.positions, shape.normals, shape.texcoords);
    add_positions(ply, split_positions);
    add_normals(ply, split_normals);
    add_texcoords(ply, split_texcoords, flip_texcoord);
    add_faces(ply, {}, split_quads);
    return save_ply(filename, ply, error);
  } else if (ext == ".obj" || ext == ".OBJ") {
    auto obj = obj_shape{};
    add_positions(obj, shape.positions);
    add_normals(obj, shape.positions);
    add_texcoords(obj, shape.texcoords, flip_texcoord);
    add_fvquads(obj, shape.quadspos, shape.quadsnorm, shape.quadstexcoord, 0);
    return save_obj(filename, obj, error);
  } else if (ext == ".stl" || ext == ".STL") {
    auto stl = stl_model{};
    if (!shape.quadspos.empty()) {
      auto split_quads     = vector<vec4i>{};
      auto split_positions = vector<vec3f>{};
      auto split_normals   = vector<vec3f>{};
      auto split_texcoords = vector<vec2f>{};
      split_facevarying(split_quads, split_positions, split_normals,
          split_texcoords, shape.quadspos, shape.quadsnorm, shape.quadstexcoord,
          shape.positions, shape.normals, shape.texcoords);
      add_triangles(stl, quads_to_triangles(split_quads), split_positions, {});
    } else {
      return shape_error();
    }
    return save_stl(filename, stl, error);
  } else if (ext == ".cpp" || ext == ".CPP") {
    auto to_cpp = [](const string& name, const string& vname,
                      const auto& values) -> string {
      using T = typename std::remove_const_t<
          std::remove_reference_t<decltype(values)>>::value_type;
      if (values.empty()) return ""s;
      auto str = "auto " + name + "_" + vname + " = ";
      if constexpr (std::is_same_v<int, T>) str += "vector<int>{\n";
      if constexpr (std::is_same_v<float, T>) str += "vector<float>{\n";
      if constexpr (std::is_same_v<vec2i, T>) str += "vector<vec2i>{\n";
      if constexpr (std::is_same_v<vec2f, T>) str += "vector<vec2f>{\n";
      if constexpr (std::is_same_v<vec3i, T>) str += "vector<vec3i>{\n";
      if constexpr (std::is_same_v<vec3f, T>) str += "vector<vec3f>{\n";
      if constexpr (std::is_same_v<vec4i, T>) str += "vector<vec4i>{\n";
      if constexpr (std::is_same_v<vec4f, T>) str += "vector<vec4f>{\n";
      for (auto& value : values) {
        if constexpr (std::is_same_v<int, T> || std::is_same_v<float, T>) {
          str += std::to_string(value) + ",\n";
        } else if constexpr (std::is_same_v<vec2i, T> ||
                             std::is_same_v<vec2f, T>) {
          str += "{" + std::to_string(value.x) + "," + std::to_string(value.y) +
                 "},\n";
        } else if constexpr (std::is_same_v<vec3i, T> ||
                             std::is_same_v<vec3f, T>) {
          str += "{" + std::to_string(value.x) + "," + std::to_string(value.y) +
                 "," + std::to_string(value.z) + "},\n";
        } else if constexpr (std::is_same_v<vec4i, T> ||
                             std::is_same_v<vec4f, T>) {
          str += "{" + std::to_string(value.x) + "," + std::to_string(value.y) +
                 "," + std::to_string(value.z) + "," + std::to_string(value.w) +
                 "},\n";
        } else {
          throw std::invalid_argument{"cannot print this"};
        }
      }
      str += "};\n\n";
      return str;
    };
    auto name = string{"shape"};
    auto str  = ""s;
    str += to_cpp(name, "positions", shape.positions);
    str += to_cpp(name, "normals", shape.normals);
    str += to_cpp(name, "texcoords", shape.texcoords);
    str += to_cpp(name, "quadspos", shape.quadspos);
    str += to_cpp(name, "quadsnorm", shape.quadsnorm);
    str += to_cpp(name, "quadstexcoord", shape.quadstexcoord);
    return save_text(filename, str, error);
  } else {
    return format_error();
  }
}

// Shape presets used ofr testing.
bool make_shape_preset(shape_data& shape, const string& type, string& error) {
  auto set_quads = [&](shape_data&& shape_) {
    shape.quads     = shape_.quads;
    shape.positions = shape_.positions;
    shape.normals   = shape_.normals;
    shape.texcoords = shape_.texcoords;
  };
  auto set_triangles = [&](shape_data&& shape_) {
    shape.triangles = shape_.triangles;
    shape.positions = shape_.positions;
    shape.normals   = shape_.normals;
    shape.texcoords = shape_.texcoords;
  };
  auto set_lines = [&](shape_data&& shape_) {
    shape.lines     = shape_.lines;
    shape.positions = shape_.positions;
    shape.normals   = shape_.normals;
    shape.texcoords = shape_.texcoords;
    shape.radius    = shape_.radius;
  };
  auto set_points = [&](shape_data&& shape_) {
    shape.points    = shape_.points;
    shape.positions = shape_.positions;
    shape.normals   = shape_.normals;
    shape.texcoords = shape_.texcoords;
    shape.radius    = shape_.radius;
  };
  auto set_fvquads = [&](fvshape_data&& shape_) {
    shape.quads     = shape_.quadspos;
    shape.positions = shape_.positions;
    shape.normals   = shape_.normals;
    shape.texcoords = shape_.texcoords;
  };

  if (type == "default-quad") {
    set_quads(make_rect());
  } else if (type == "default-quady") {
    set_quads(make_recty());
  } else if (type == "default-cube") {
    set_quads(make_box());
  } else if (type == "default-cube-rounded") {
    set_quads(make_rounded_box());
  } else if (type == "default-sphere") {
    set_quads(make_sphere());
  } else if (type == "default-matcube") {
    set_quads(make_rounded_box());
  } else if (type == "default-matsphere") {
    set_quads(make_uvspherey());
  } else if (type == "default-disk") {
    set_quads(make_disk());
  } else if (type == "default-disk-bulged") {
    set_quads(make_bulged_disk());
  } else if (type == "default-quad-bulged") {
    set_quads(make_bulged_rect());
  } else if (type == "default-uvsphere") {
    set_quads(make_uvsphere());
  } else if (type == "default-uvsphere-flipcap") {
    set_quads(make_capped_uvsphere());
  } else if (type == "default-uvspherey") {
    set_quads(make_uvspherey());
  } else if (type == "default-uvspherey-flipcap") {
    set_quads(make_capped_uvspherey());
  } else if (type == "default-uvdisk") {
    set_quads(make_uvdisk());
  } else if (type == "default-uvcylinder") {
    set_quads(make_uvcylinder());
  } else if (type == "default-uvcylinder-rounded") {
    set_quads(make_rounded_uvcylinder({32, 32, 32}));
  } else if (type == "default-geosphere") {
    set_triangles(make_geosphere());
  } else if (type == "default-floor") {
    set_quads(make_floor());
  } else if (type == "default-floor-bent") {
    set_quads(make_bent_floor());
  } else if (type == "default-matball") {
    set_quads(make_sphere());
  } else if (type == "default-hairball") {
    auto base = make_sphere(pow2(5), 0.8f);
    set_lines(make_hair(base, {4, 65536}, {0.2f, 0.2f}, {0.002f, 0.001f}));
  } else if (type == "default-hairball-interior") {
    set_quads(make_sphere(pow2(5), 0.8f));
  } else if (type == "default-suzanne") {
    set_quads(make_monkey());
  } else if (type == "default-cube-facevarying") {
    set_fvquads(make_fvbox());
  } else if (type == "default-sphere-facevarying") {
    set_fvquads(make_fvsphere());
  } else if (type == "default-quady-displaced") {
    set_quads(make_recty({256, 256}));
  } else if (type == "default-sphere-displaced") {
    set_quads(make_sphere(128));
  } else if (type == "test-cube") {
    set_quads(make_rounded_box(
        {32, 32, 32}, {0.075f, 0.075f, 0.075f}, {1, 1, 1}, 0.3f * 0.075f));
    for (auto& p : shape.positions) p += {0, 0.075f, 0};
  } else if (type == "test-uvsphere") {
    set_quads(make_uvsphere({32, 32}, 0.075f));
    for (auto& p : shape.positions) p += {0, 0.075f, 0};
  } else if (type == "test-uvsphere-flipcap") {
    set_quads(make_capped_uvsphere({32, 32}, 0.075f, {1, 1}, 0.3f * 0.075f));
    for (auto& p : shape.positions) p += {0, 0.075f, 0};
  } else if (type == "test-uvspherey") {
    set_quads(make_uvspherey({32, 32}, 0.075f));
    for (auto& p : shape.positions) p += {0, 0.075f, 0};
  } else if (type == "test-uvspherey-flipcap") {
    set_quads(make_capped_uvspherey({32, 32}, 0.075f, {1, 1}, 0.3f * 0.075f));
    for (auto& p : shape.positions) p += {0, 0.075f, 0};
  } else if (type == "test-sphere") {
    set_quads(make_sphere(32, 0.075f, 1));
    for (auto& p : shape.positions) p += {0, 0.075f, 0};
  } else if (type == "test-matcube") {
    set_quads(make_rounded_box(
        {32, 32, 32}, {0.075f, 0.075f, 0.075f}, {1, 1, 1}, 0.3f * 0.075f));
    for (auto& p : shape.positions) p += {0, 0.075f, 0};
  } else if (type == "test-matsphere") {
    set_quads(make_uvspherey({32, 32}, 0.075f, {2, 1}));
    for (auto& p : shape.positions) p += {0, 0.075f, 0};
  } else if (type == "test-sphere-displaced") {
    set_quads(make_sphere(128, 0.075f, 1));
    for (auto& p : shape.positions) p += {0, 0.075f, 0};
  } else if (type == "test-smallsphere") {
    set_quads(make_sphere(32, 0.015f, 1));
    for (auto& p : shape.positions) p += {0, 0.015f, 0};
  } else if (type == "test-disk") {
    set_quads(make_disk(32, 0.075f, 1));
    for (auto& p : shape.positions) p += {0, 0.075f, 0};
  } else if (type == "test-uvcylinder") {
    set_quads(make_rounded_uvcylinder(
        {32, 32, 32}, {0.075f, 0.075f}, {1, 1, 1}, 0.3f * 0.075f));
    for (auto& p : shape.positions) p += {0, 0.075f, 0};
  } else if (type == "test-floor") {
    set_quads(make_floor({1, 1}, {2, 2}, {20, 20}));
  } else if (type == "test-smallfloor") {
    set_quads(make_floor({1, 1}, {0.5f, 0.5f}, {1, 1}));
  } else if (type == "test-quad") {
    set_quads(make_rect({1, 1}, {0.075f, 0.075f}, {1, 1}));
  } else if (type == "test-quady") {
    set_quads(make_recty({1, 1}, {0.075f, 0.075f}, {1, 1}));
  } else if (type == "test-quad-displaced") {
    set_quads(make_rect({256, 256}, {0.075f, 0.075f}, {1, 1}));
  } else if (type == "test-quady-displaced") {
    set_quads(make_recty({256, 256}, {0.075f, 0.075f}, {1, 1}));
  } else if (type == "test-matball") {
    set_quads(make_sphere(32, 0.075f));
    for (auto& p : shape.positions) p += {0, 0.075f, 0};
  } else if (type == "test-geosphere") {
    set_triangles(make_geosphere(0.075f, 3));
    for (auto& p : shape.positions) p += {0, 0.075f, 0};
  } else if (type == "test-geosphere-flat") {
    set_triangles(make_geosphere(0.075f, 3));
    for (auto& p : shape.positions) p += {0, 0.075f, 0};
    shape.normals = {};
  } else if (type == "test-geosphere-subdivided") {
    set_triangles(make_geosphere(0.075f, 6));
    for (auto& p : shape.positions) p += {0, 0.075f, 0};
  } else if (type == "test-hairball1") {
    auto base = make_sphere(32, 0.075f * 0.8f, 1);
    for (auto& p : base.positions) p += {0, 0.075f, 0};
    set_lines(make_hair(base, {4, 65536}, {0.1f * 0.15f, 0.1f * 0.15f},
        {0.001f * 0.15f, 0.0005f * 0.15f}, {0.03f, 100}));
  } else if (type == "test-hairball2") {
    auto base = make_sphere(32, 0.075f * 0.8f, 1);
    for (auto& p : base.positions) p += {0, 0.075f, 0};
    set_lines(make_hair(base, {4, 65536}, {0.1f * 0.15f, 0.1f * 0.15f},
        {0.001f * 0.15f, 0.0005f * 0.15f}));
  } else if (type == "test-hairball3") {
    auto base = make_sphere(32, 0.075f * 0.8f, 1);
    for (auto& p : base.positions) p += {0, 0.075f, 0};
    set_lines(make_hair(base, {4, 65536}, {0.1f * 0.15f, 0.1f * 0.15f},
        {0.001f * 0.15f, 0.0005f * 0.15f}, {0, 0}, {0.5, 128}));
  } else if (type == "test-hairball-interior") {
    set_quads(make_sphere(32, 0.075f * 0.8f, 1));
    for (auto& p : shape.positions) p += {0, 0.075f, 0};
  } else if (type == "test-suzanne-subdiv") {
    set_quads(make_monkey(0.075f * 0.8f));
    for (auto& p : shape.positions) p += {0, 0.075f, 0};
  } else if (type == "test-cube-subdiv") {
    // set_quads(make_cube( 0.075f);
    set_fvquads(make_fvcube(0.075f));
    // make_fvbox(quadspos, quadsnorm, quadstexcoord, positions, normals,
    //      texcoords, {1, 1, 1}, {0.075f, 0.075f, 0.075f});
    for (auto& p : shape.positions) p += {0, 0.075f, 0};
  } else if (type == "test-arealight1") {
    set_quads(make_rect({1, 1}, {0.2f, 0.2f}));
  } else if (type == "test-arealight2") {
    set_quads(make_rect({1, 1}, {0.2f, 0.2f}));
  } else if (type == "test-largearealight1") {
    set_quads(make_rect({1, 1}, {0.4f, 0.4f}));
  } else if (type == "test-largearealight2") {
    set_quads(make_rect({1, 1}, {0.4f, 0.4f}));
  } else if (type == "test-pointlight1") {
    set_points(make_point(0));
  } else if (type == "test-pointlight2") {
    set_points(make_point(0));
  } else if (type == "test-point") {
    set_points(make_points(1));
  } else if (type == "test-points") {
    set_points(make_points(4096));
  } else if (type == "test-points-random") {
    set_points(make_random_points(4096, {0.075f, 0.075f, 0.075f}));
    for (auto& p : shape.positions) p += {0, 0.075f, 0};
  } else if (type == "test-particles") {
    set_points(make_points(4096));
  } else if (type == "test-cloth") {
    set_quads(make_rect({64, 64}, {0.2f, 0.2f}));
  } else if (type == "test-clothy") {
    set_quads(make_recty({64, 64}, {0.2f, 0.2f}));
  } else {
    error = "unknown preset";
    return false;
  }
  return true;
}

// Shape presets used for testing.
bool make_fvshape_preset(
    fvshape_data& shape, const string& type, string& error) {
  auto set_quads = [&](shape_data&& shape_) {
    shape.quadspos  = shape_.quads;
    shape.positions = shape_.positions;
    if (!shape_.normals.empty()) shape.quadsnorm = shape_.quads;
    shape.normals = shape_.normals;
    if (!shape_.texcoords.empty()) shape.quadstexcoord = shape_.quads;
    shape.texcoords = shape_.texcoords;
  };
  auto set_triangles = [&](shape_data&& shape) {
    throw std::invalid_argument{"bad shape type"};
  };
  auto set_lines = [&](shape_data&& shape) {
    throw std::invalid_argument{"bad shape type"};
  };
  auto set_points = [&](shape_data&& shape) {
    throw std::invalid_argument{"bad shape type"};
  };
  auto set_fvquads = [&](fvshape_data&& shape_) {
    shape.quadspos      = shape_.quadspos;
    shape.quadsnorm     = shape_.quadsnorm;
    shape.quadstexcoord = shape_.quadstexcoord;
    shape.positions     = shape_.positions;
    shape.normals       = shape_.normals;
    shape.texcoords     = shape_.texcoords;
  };

  if (type == "default-quad") {
    set_quads(make_rect());
  } else if (type == "default-quady") {
    set_quads(make_recty());
  } else if (type == "default-cube") {
    set_quads(make_box());
  } else if (type == "default-cube-rounded") {
    set_quads(make_rounded_box());
  } else if (type == "default-sphere") {
    set_quads(make_sphere());
  } else if (type == "default-matcube") {
    set_quads(make_rounded_box());
  } else if (type == "default-matsphere") {
    set_quads(make_uvspherey());
  } else if (type == "default-disk") {
    set_quads(make_disk());
  } else if (type == "default-disk-bulged") {
    set_quads(make_bulged_disk());
  } else if (type == "default-quad-bulged") {
    set_quads(make_bulged_rect());
  } else if (type == "default-uvsphere") {
    set_quads(make_uvsphere());
  } else if (type == "default-uvsphere-flipcap") {
    set_quads(make_capped_uvsphere());
  } else if (type == "default-uvspherey") {
    set_quads(make_uvspherey());
  } else if (type == "default-uvspherey-flipcap") {
    set_quads(make_capped_uvspherey());
  } else if (type == "default-uvdisk") {
    set_quads(make_uvdisk());
  } else if (type == "default-uvcylinder") {
    set_quads(make_uvcylinder());
  } else if (type == "default-uvcylinder-rounded") {
    set_quads(make_rounded_uvcylinder({32, 32, 32}));
  } else if (type == "default-geosphere") {
    set_triangles(make_geosphere());
  } else if (type == "default-floor") {
    set_quads(make_floor());
  } else if (type == "default-floor-bent") {
    set_quads(make_bent_floor());
  } else if (type == "default-matball") {
    set_quads(make_sphere());
  } else if (type == "default-hairball") {
    auto base = make_sphere(pow2(5), 0.8f);
    set_lines(make_hair(base, {4, 65536}, {0.2f, 0.2f}, {0.002f, 0.001f}));
  } else if (type == "default-hairball-interior") {
    set_quads(make_sphere(pow2(5), 0.8f));
  } else if (type == "default-suzanne") {
    set_quads(make_monkey());
  } else if (type == "default-cube-facevarying") {
    set_fvquads(make_fvbox());
  } else if (type == "default-sphere-facevarying") {
    set_fvquads(make_fvsphere());
  } else if (type == "default-quady-displaced") {
    set_quads(make_recty({256, 256}));
  } else if (type == "default-sphere-displaced") {
    set_quads(make_sphere(128));
  } else if (type == "test-cube") {
    set_quads(make_rounded_box(
        {32, 32, 32}, {0.075f, 0.075f, 0.075f}, {1, 1, 1}, 0.3f * 0.075f));
    for (auto& p : shape.positions) p += {0, 0.075f, 0};
  } else if (type == "test-matsphere") {
    set_quads(make_uvspherey({32, 32}, 0.075f, {2, 1}));
    for (auto& p : shape.positions) p += {0, 0.075f, 0};
  } else if (type == "test-uvsphere") {
    set_quads(make_uvsphere({32, 32}, 0.075f));
    for (auto& p : shape.positions) p += {0, 0.075f, 0};
  } else if (type == "test-uvsphere-flipcap") {
    set_quads(make_capped_uvsphere({32, 32}, 0.075f, {1, 1}, 0.3f * 0.075f));
    for (auto& p : shape.positions) p += {0, 0.075f, 0};
  } else if (type == "test-uvspherey") {
    set_quads(make_uvspherey({32, 32}, 0.075f));
    for (auto& p : shape.positions) p += {0, 0.075f, 0};
  } else if (type == "test-uvspherey-flipcap") {
    set_quads(make_capped_uvspherey({32, 32}, 0.075f, {1, 1}, 0.3f * 0.075f));
    for (auto& p : shape.positions) p += {0, 0.075f, 0};
  } else if (type == "test-sphere") {
    set_quads(make_sphere(32, 0.075f, 1));
    for (auto& p : shape.positions) p += {0, 0.075f, 0};
  } else if (type == "test-sphere-displaced") {
    set_quads(make_sphere(128, 0.075f, 1));
    for (auto& p : shape.positions) p += {0, 0.075f, 0};
  } else if (type == "test-matcube") {
    set_quads(make_rounded_box(
        {32, 32, 32}, {0.075f, 0.075f, 0.075f}, {1, 1, 1}, 0.3f * 0.075f));
    for (auto& p : shape.positions) p += {0, 0.075f, 0};
  } else if (type == "test-disk") {
    set_quads(make_disk(32, 0.075f, 1));
    for (auto& p : shape.positions) p += {0, 0.075f, 0};
  } else if (type == "test-uvcylinder") {
    set_quads(make_rounded_uvcylinder(
        {32, 32, 32}, {0.075f, 0.075f}, {1, 1, 1}, 0.3f * 0.075f));
    for (auto& p : shape.positions) p += {0, 0.075f, 0};
  } else if (type == "test-floor") {
    set_quads(make_floor({1, 1}, {2, 2}, {20, 20}));
  } else if (type == "test-smallfloor") {
    set_quads(make_floor({1, 1}, {0.5f, 0.5f}, {1, 1}));
  } else if (type == "test-quad") {
    set_quads(make_rect({1, 1}, {0.075f, 0.075f}, {1, 1}));
  } else if (type == "test-quady") {
    set_quads(make_recty({1, 1}, {0.075f, 0.075f}, {1, 1}));
  } else if (type == "test-quad-displaced") {
    set_quads(make_rect({256, 256}, {0.075f, 0.075f}, {1, 1}));
  } else if (type == "test-quady-displaced") {
    set_quads(make_recty({256, 256}, {0.075f, 0.075f}, {1, 1}));
  } else if (type == "test-matball") {
    set_quads(make_sphere(32, 0.075f));
    for (auto& p : shape.positions) p += {0, 0.075f, 0};
  } else if (type == "test-hairball1") {
    auto base = make_sphere(32, 0.075f * 0.8f, 1);
    for (auto& p : base.positions) p += {0, 0.075f, 0};
    set_lines(make_hair(base, {4, 65536}, {0.1f * 0.15f, 0.1f * 0.15f},
        {0.001f * 0.15f, 0.0005f * 0.15f}, {0.03f, 100}));
  } else if (type == "test-hairball2") {
    auto base = make_sphere(32, 0.075f * 0.8f, 1);
    for (auto& p : base.positions) p += {0, 0.075f, 0};
    set_lines(make_hair(base, {4, 65536}, {0.1f * 0.15f, 0.1f * 0.15f},
        {0.001f * 0.15f, 0.0005f * 0.15f}));
  } else if (type == "test-hairball3") {
    auto base = make_sphere(32, 0.075f * 0.8f, 1);
    for (auto& p : base.positions) p += {0, 0.075f, 0};
    set_lines(make_hair(base, {4, 65536}, {0.1f * 0.15f, 0.1f * 0.15f},
        {0.001f * 0.15f, 0.0005f * 0.15f}, {0, 0}, {0.5f, 128}));
  } else if (type == "test-hairball-interior") {
    set_quads(make_sphere(32, 0.075f * 0.8f, 1));
    for (auto& p : shape.positions) p += {0, 0.075f, 0};
  } else if (type == "test-suzanne-subdiv") {
    set_quads(make_monkey(0.075f * 0.8f));
    for (auto& p : shape.positions) p += {0, 0.075f, 0};
  } else if (type == "test-cube-subdiv") {
    // set_quads(make_cube( 0.075f);
    set_fvquads(make_fvcube(0.075f));
    // make_fvbox(quadspos, quadsnorm, quadstexcoord, positions, normals,
    //      texcoords, {1, 1, 1}, {0.075f, 0.075f, 0.075f});
    for (auto& p : shape.positions) p += {0, 0.075f, 0};
  } else if (type == "test-arealight1") {
    set_quads(make_rect({1, 1}, {0.2f, 0.2f}));
  } else if (type == "test-arealight2") {
    set_quads(make_rect({1, 1}, {0.2f, 0.2f}));
  } else if (type == "test-largearealight1") {
    set_quads(make_rect({1, 1}, {0.4f, 0.4f}));
  } else if (type == "test-largearealight2") {
    set_quads(make_rect({1, 1}, {0.4f, 0.4f}));
  } else if (type == "test-pointlight1") {
    set_points(make_point(0));
  } else if (type == "test-pointlight2") {
    set_points(make_point(0));
  } else if (type == "test-point") {
    set_points(make_points(1));
  } else if (type == "test-points") {
    set_points(make_points(4096));
  } else if (type == "test-points-random") {
    set_points(make_random_points(4096, {0.2f, 0.2f, 0.2f}));
  } else if (type == "test-particles") {
    set_points(make_points(4096));
  } else if (type == "test-cloth") {
    set_quads(make_rect({64, 64}, {0.2f, 0.2f}));
  } else if (type == "test-clothy") {
    set_quads(make_recty({64, 64}, {0.2f, 0.2f}));
  } else {
    error = "unknown preset";
    return false;
  }
  return true;
}

}  // namespace yocto

// -----------------------------------------------------------------------------
// UTILITIES
// -----------------------------------------------------------------------------
namespace yocto {

// make element name
[[maybe_unused]] static string get_element_name(
    const string& name, int idx, size_t size) {
  // there are much better ways to do this, but fine for now
  auto num_str  = std::to_string(idx + 1);
  auto size_str = std::to_string(size + 1);
  while (num_str.size() < size_str.size()) num_str = "0" + num_str;
  return name + num_str;
}

// get name
[[maybe_unused]] static string get_camera_name(
    const scene_data& scene, int idx) {
  if (scene.camera_names.empty())
    return get_element_name("camera", idx, scene.cameras.size());
  return scene.camera_names[idx];
}
[[maybe_unused]] static string get_environment_name(
    const scene_data& scene, int idx) {
  if (scene.environment_names.empty())
    return get_element_name("environment", idx, scene.environments.size());
  return scene.environment_names[idx];
}
[[maybe_unused]] static string get_shape_name(
    const scene_data& scene, int idx) {
  if (scene.shape_names.empty())
    return get_element_name("shape", idx, scene.shapes.size());
  return scene.shape_names[idx];
}
[[maybe_unused]] static string get_texture_name(
    const scene_data& scene, int idx) {
  if (scene.texture_names.empty())
    return get_element_name("texture", idx, scene.textures.size());
  return scene.texture_names[idx];
}
[[maybe_unused]] static string get_instance_name(
    const scene_data& scene, int idx) {
  if (scene.instance_names.empty())
    return get_element_name("instance", idx, scene.instances.size());
  return scene.instance_names[idx];
}
[[maybe_unused]] static string get_material_name(
    const scene_data& scene, int idx) {
  if (scene.material_names.empty())
    return get_element_name("material", idx, scene.materials.size());
  return scene.material_names[idx];
}
[[maybe_unused]] static string get_subdiv_name(
    const scene_data& scene, int idx) {
  if (scene.subdiv_names.empty())
    return get_element_name("subdiv", idx, scene.subdivs.size());
  return scene.subdiv_names[idx];
}

[[maybe_unused]] static string get_camera_name(
    const scene_data& scene, const camera_data& camera) {
  return get_camera_name(scene, (int)(&camera - scene.cameras.data()));
}
[[maybe_unused]] static string get_environment_name(
    const scene_data& scene, const environment_data& environment) {
  return get_environment_name(
      scene, (int)(&environment - scene.environments.data()));
}
[[maybe_unused]] static string get_shape_name(
    const scene_data& scene, const shape_data& shape) {
  return get_shape_name(scene, (int)(&shape - scene.shapes.data()));
}
[[maybe_unused]] static string get_texture_name(
    const scene_data& scene, const texture_data& texture) {
  return get_texture_name(scene, (int)(&texture - scene.textures.data()));
}
[[maybe_unused]] static string get_instance_name(
    const scene_data& scene, const instance_data& instance) {
  return get_instance_name(scene, (int)(&instance - scene.instances.data()));
}
[[maybe_unused]] static string get_material_name(
    const scene_data& scene, const material_data& material) {
  return get_material_name(scene, (int)(&material - scene.materials.data()));
}
[[maybe_unused]] static string get_subdiv_name(
    const scene_data& scene, const subdiv_data& subdiv) {
  return get_subdiv_name(scene, (int)(&subdiv - scene.subdivs.data()));
}

// Add missing cameras.
void add_missing_camera(scene_data& scene) {
  if (!scene.cameras.empty()) return;
  scene.camera_names.emplace_back("camera");
  auto& camera        = scene.cameras.emplace_back();
  camera.orthographic = false;
  camera.film         = 0.036f;
  camera.aspect       = (float)16 / (float)9;
  camera.aperture     = 0;
  camera.lens         = 0.050f;
  auto bbox           = compute_bounds(scene);
  auto center         = (bbox.max + bbox.min) / 2;
  auto bbox_radius    = length(bbox.max - bbox.min) / 2;
  auto camera_dir     = vec3f{0, 0, 1};
  auto camera_dist = bbox_radius * camera.lens / (camera.film / camera.aspect);
  camera_dist *= 2.0f;  // correction for tracer camera implementation
  auto from    = camera_dir * camera_dist + center;
  auto to      = center;
  auto up      = vec3f{0, 1, 0};
  camera.frame = lookat_frame(from, to, up);
  camera.focus = length(from - to);
}

// Add missing radius.
static void add_missing_radius(scene_data& scene, float radius = 0.001f) {
  for (auto& shape : scene.shapes) {
    if (shape.points.empty() && shape.lines.empty()) continue;
    if (!shape.radius.empty()) continue;
    shape.radius.assign(shape.positions.size(), radius);
  }
}

// Add missing cameras.
void add_missing_material(scene_data& scene) {
  auto default_material = invalidid;
  for (auto& instance : scene.instances) {
    if (instance.material >= 0) continue;
    if (default_material == invalidid) {
      auto& material   = scene.materials.emplace_back();
      material.color   = {0.8f, 0.8f, 0.8f};
      default_material = (int)scene.materials.size() - 1;
    }
    instance.material = default_material;
  }
}

// Reduce memory usage
static void trim_memory(scene_data& scene) {
  for (auto& shape : scene.shapes) {
    shape.points.shrink_to_fit();
    shape.lines.shrink_to_fit();
    shape.triangles.shrink_to_fit();
    shape.quads.shrink_to_fit();
    shape.positions.shrink_to_fit();
    shape.normals.shrink_to_fit();
    shape.texcoords.shrink_to_fit();
    shape.colors.shrink_to_fit();
    shape.radius.shrink_to_fit();
    shape.tangents.shrink_to_fit();
  }
  for (auto& subdiv : scene.subdivs) {
    subdiv.positions.shrink_to_fit();
    subdiv.normals.shrink_to_fit();
    subdiv.texcoords.shrink_to_fit();
    subdiv.quadspos.shrink_to_fit();
    subdiv.quadsnorm.shrink_to_fit();
    subdiv.quadstexcoord.shrink_to_fit();
  }
  for (auto& texture : scene.textures) {
    texture.pixelsf.shrink_to_fit();
    texture.pixelsb.shrink_to_fit();
  }
  scene.cameras.shrink_to_fit();
  scene.shapes.shrink_to_fit();
  scene.subdivs.shrink_to_fit();
  scene.instances.shrink_to_fit();
  scene.materials.shrink_to_fit();
  scene.textures.shrink_to_fit();
  scene.environments.shrink_to_fit();
}

}  // namespace yocto

// -----------------------------------------------------------------------------
// TEST SCENES
// -----------------------------------------------------------------------------
namespace yocto {

enum struct test_cameras_type { standard, wide };
enum struct test_environments_type { none, sky, sunsky };
enum struct test_arealights_type { none, standard, large };
enum struct test_floor_type { none, standard };
enum struct test_instance_name_type { material, shape };
enum struct test_shapes_type {
  // clang-format off
  features1, features2, rows, bunny_sphere,
  shapes1, shapes2, shapes3
  // clang-format off
};
enum struct test_materials_type {
  // clang-format off
  features1, features2, uvgrid, hair, plastic_metal,
  materials1, materials2, materials3, materials4, materials5,
  // clang-format on
};

struct test_params {
  test_cameras_type       cameras       = test_cameras_type::standard;
  test_environments_type  environments  = test_environments_type::sky;
  test_arealights_type    arealights    = test_arealights_type::standard;
  test_floor_type         floor         = test_floor_type::standard;
  test_shapes_type        shapes        = test_shapes_type::features1;
  test_materials_type     materials     = test_materials_type::features1;
  test_instance_name_type instance_name = test_instance_name_type::material;
};

// Scene test
scene_data make_test(const test_params& params) {
  return {};
  // // cameras
  // switch (params.cameras) {
  //   case test_cameras_type::standard: {
  //     add_camera(scene, "default", {-0.75, 0.4, 0.9}, {-0.075, 0.05, -0.05},
  //         {0, 1, 0}, 0.05, 2.4, 0);
  //   } break;
  //   // TODO(fabio): fix wide camera
  //   case test_cameras_type::wide: {
  //     add_camera(scene, "default", {-0.75, 0.4, 0.9}, {-0.075, 0.05, -0.05},
  //         {0, 1, 0}, 0.05, 2.4, 0);
  //   } break;
  // }
  // // TODO(fabio): port other cameras
  // switch (params.environments) {
  //   case test_environments_type::none: break;
  //   case test_environments_type::sky: {
  //     add_environment(scene, "sky", identity3x4f, {0.5, 0.5, 0.5},
  //         add_texture(scene, "sky",
  //             make_sunsky(
  //                 {2048, 1024}, pif / 4, 3.0, false, 1.0, 1.0, {0.7, 0.7,
  //                 0.7}),
  //             true));
  //   } break;
  //   case test_environments_type::sunsky: {
  //     add_environment(scene, "sunsky", identity3x4f, {0.5, 0.5, 0.5},
  //         add_texture(scene, "sky",
  //             make_sunsky(
  //                 {2048, 1024}, pif / 4, 3.0, true, 1.0, 1.0, {0.7, 0.7,
  //                 0.7}),
  //             true));
  //   } break;
  // }
  // switch (params.arealights) {
  //   case test_arealights_type::none: break;
  //   case test_arealights_type::standard: {
  //     add_instance(scene, "arealight1",
  //         lookat_frame({-0.4, 0.8, 0.8}, {0, 0.1, 0}, {0, 1, 0}, true),
  //         add_shape(scene, "arealight1", make_rect({1, 1}, {0.2, 0.2})),
  //         add_emission_material(
  //             scene, "arealight1", {20, 20, 20}, invalidid));
  //     add_instance(scene, "arealight2",
  //         lookat_frame({+0.4, 0.8, 0.8}, {0, 0.1, 0}, {0, 1, 0}, true),
  //         add_shape(scene, "arealight2", make_rect({1, 1}, {0.2, 0.2})),
  //         add_emission_material(
  //             scene, "arealight2", {20, 20, 20}, invalidid));
  //   } break;
  //   case test_arealights_type::large: {
  //     add_instance(scene, "largearealight1",
  //         lookat_frame({-0.8, 1.6, 1.6}, {0, 0.1, 0}, {0, 1, 0}, true),
  //         add_shape(scene, "largearealight1", make_rect({1, 1}, {0.4, 0.4})),
  //         add_emission_material(
  //             scene, "largearealight1", {10, 10, 10}, invalidid));
  //     add_instance(scene, "largearealight2",
  //         lookat_frame({+0.8, 1.6, 1.6}, {0, 0.1, 0}, {0, 1, 0}, true),
  //         add_shape(scene, "largearealight2", make_rect({1, 1}, {0.4, 0.4})),
  //         add_emission_material(
  //             scene, "largearealight2", {10, 10, 10}, invalidid));
  //   } break;
  // }
  // switch (params.floor) {
  //   case test_floor_type::none: break;
  //   case test_floor_type::standard: {
  //     add_instance(scene, "floor", identity3x4f,
  //         add_shape(scene, "floor", make_floor({1, 1}, {2, 2}, {20, 20})),
  //         add_matte_material(scene, "floor", {1, 1, 1},
  //             add_texture(scene, "floor", make_grid({1024, 1024}))));
  //   } break;
  // }
  // auto shapes = vector<int>{}, shapesi =
  // vector<int>{}; auto subdivs   =
  // vector<int>{}; auto materials =
  // vector<int>{}; switch (params.shapes) {
  //   case test_shapes_type::features1: {
  //     auto bunny  = add_shape(scene, "sphere", make_sphere(32, 0.075, 1));
  //     auto sphere = add_shape(scene, "sphere", make_sphere(32, 0.075, 1));
  //     shapes      = {bunny, sphere, bunny, sphere, bunny};
  //   } break;
  //   case test_shapes_type::features2: {
  //     shapes  = {add_shape(scene, "sphere", make_sphere(32, 0.075, 1)),
  //         add_shape(scene, "suzanne", make_monkey(0.075f * 0.8f)),
  //         add_shape(scene, "hair",
  //             make_hair(make_sphere(32, 0.075f * 0.8f, 1), {4, 65536},
  //                 {0.1f * 0.15f, 0.1f * 0.15f},
  //                 {0.001f * 0.15f, 0.0005f * 0.15f}, {0.03, 100})),
  //         add_shape(scene, "displaced", make_sphere(128, 0.075f, 1)),
  //         add_shape(scene, "cube",
  //             make_rounded_box({32, 32, 32}, {0.075, 0.075, 0.075}, {1, 1,
  //             1},
  //                 0.3 * 0.075f))};
  //     shapesi = {invalidid, invalidid,
  //         add_shape(scene, "hairi", make_sphere(32, 0.075f * 0.8f, 1)),
  //         invalidid, invalidid};
  //     subdivs = {add_subdiv(scene, "suzanne", make_monkey(0.075f * 0.8f),
  //                    shapes[1], 2),
  //         add_subdiv(scene, "displaced", make_sphere(128, 0.075f, 1),
  //         shapes[3],
  //             0, 0.025,
  //             add_texture(scene, "bumps-displacement", make_bumps({1024,
  //             1024}),
  //                 false, true))};
  //   } break;
  //   case test_shapes_type::rows: {
  //     auto bunny  = add_shape(scene, "bunny", make_sphere(32, 0.075, 1));
  //     auto sphere = add_shape(scene, "sphere", make_sphere(32, 0.075, 1));
  //     shapes      = {bunny, bunny, bunny, bunny, bunny, sphere, sphere,
  //     sphere,
  //         sphere, sphere};
  //   } break;
  //   case test_shapes_type::bunny_sphere: {
  //     auto bunny  = add_shape(scene, "bunny", make_sphere(32, 0.075, 1));
  //     auto sphere = add_shape(scene, "sphere", make_sphere(32, 0.075, 1));
  //     shapes      = {bunny, sphere, bunny, sphere, bunny};
  //   } break;
  //   case test_shapes_type::shapes1: {
  //     shapes = {
  //         add_shape(scene, "sphere", make_sphere(32, 0.075, 1)),
  //         add_shape(scene, "uvsphere-flipcap",
  //             make_capped_uvsphere({32, 32}, 0.075, {1, 1}, 0.3 * 0.075)),
  //         add_shape(scene, "disk", make_disk(32, 0.075f, 1)),
  //         add_shape(scene, "uvcylinder",
  //             make_rounded_uvcylinder(
  //                 {32, 32, 32}, {0.075, 0.075}, {1, 1, 1}, 0.3 * 0.075)),
  //         add_shape(scene, "cube",
  //             make_rounded_box({32, 32, 32}, {0.075, 0.075, 0.075}, {1, 1,
  //             1},
  //                 0.3 * 0.075f)),
  //     };
  //   } break;
  //   case test_shapes_type::shapes2: {
  //     shapes = {
  //         add_shape(scene, "cube-subdiv", make_fvcube(0.075)),
  //         add_shape(scene, "suzanne-subdiv", make_monkey(0.075)),
  //         add_shape(scene, "displaced", make_sphere(128, 0.075f, 1)),
  //         add_shape(scene, "bunny", make_sphere(32, 0.075, 1)),
  //         add_shape(scene, "teapot", make_sphere(32, 0.075, 1)),
  //     };
  //     subdivs = {
  //         add_subdiv(scene, "cube-subdiv", make_fvcube(0.075), shapes[0], 4),
  //         add_subdiv(scene, "suzanne-subdiv", make_monkey(0.075), shapes[1],
  //         2), add_subdiv(scene, "displaced", make_sphere(128, 0.075f, 1),
  //         shapes[2],
  //             0, 0.025,
  //             add_texture(scene, "bumps-displacement", make_bumps({1024,
  //             1024}),
  //                 false, true))};
  //   } break;
  //   case test_shapes_type::shapes3: {
  //     shapes = {
  //         invalidid,
  //         add_shape(scene, "hair1",
  //             make_hair(make_sphere(32, 0.075f * 0.8f, 1), {4, 65536},
  //                 {0.1f * 0.15f, 0.1f * 0.15f},
  //                 {0.001f * 0.15f, 0.0005f * 0.15f}, {0.03, 100})),
  //         add_shape(scene, "hair2",
  //             make_hair(make_sphere(32, 0.075f * 0.8f, 1), {4, 65536},
  //                 {0.1f * 0.15f, 0.1f * 0.15f},
  //                 {0.001f * 0.15f, 0.0005f * 0.15f})),
  //         add_shape(scene, "hair3",
  //             make_hair(make_sphere(32, 0.075f * 0.8f, 1), {4, 65536},
  //                 {0.1f * 0.15f, 0.1f * 0.15f},
  //                 {0.001f * 0.15f, 0.0005f * 0.15f}, {0, 0}, {0.5, 128})),
  //         invalidid,
  //     };
  //   } break;
  // }
  // switch (params.materials) {
  //   case test_materials_type::features1: {
  //     materials = {
  //         add_plastic_material(scene, "coated", {1, 1, 1}, 0.2,
  //             add_texture(scene, "uvgrid", make_uvgrid({1024, 1024}))),
  //         add_glass_material(scene, "glass", {1, 0.5, 0.5}, 0),
  //         add_glass_material(
  //             scene, "jade", {0.5, 0.5, 0.5}, 0, {0.3, 0.6, 0.3}),
  //         add_plastic_material(scene, "bumped", {0.5, 0.7, 0.5}, 0.2,
  //             invalidid, invalidid,
  //             add_texture(scene, "bumps-normal",
  //                 bump_to_normal(make_bumps({1024, 1024}), 0.05), false,
  //                 true)),
  //         add_metal_material(scene, "metal", {0.66, 0.45, 0.34}, 0.2),
  //     };
  //   } break;
  //   case test_materials_type::features2: {
  //     auto uvgrid  = add_plastic_material(scene, "uvgrid", {1, 1, 1}, 0.2,
  //         add_texture(scene, "uvgrid", make_uvgrid({1024, 1024})));
  //     auto plastic = add_plastic_material(
  //         scene, "plastic", {0.5, 0.7, 0.5}, 0.2);
  //     auto hair = add_matte_material(scene, "hair", {0.7, 0.7, 0.7});
  //     materials = {uvgrid, plastic, hair, plastic, uvgrid};
  //   } break;
  //   case test_materials_type::uvgrid: {
  //     auto uvgrid = add_plastic_material(scene, "uvgrid", {1, 1, 1}, 0.2,
  //         add_texture(scene, "uvgrid", make_uvgrid({1024, 1024})));
  //     materials   = {uvgrid, uvgrid, uvgrid, uvgrid, uvgrid};
  //   } break;
  //   case test_materials_type::hair: {
  //     auto hair = add_matte_material(scene, "hair", {0.7, 0.7, 0.7});
  //     materials = {hair, hair, hair, hair, hair};
  //   } break;
  //   case test_materials_type::plastic_metal: {
  //     materials = {
  //         add_plastic_material(scene, "plastic1", {0.5, 0.5, 0.7}, 0.01),
  //         add_plastic_material(scene, "plastic2", {0.5, 0.7, 0.5}, 0.2),
  //         add_matte_material(scene, "matte", {0.7, 0.7, 0.7}),
  //         add_metal_material(scene, "metal1", {0.7, 0.7, 0.7}, 0),
  //         add_metal_material(scene, "metal2", {0.66, 0.45, 0.34}, 0.2),
  //     };
  //   } break;
  //   case test_materials_type::materials1: {
  //     materials = {
  //         add_plastic_material(scene, "plastic1", {0.5, 0.5, 0.7}, 0.01),
  //         add_plastic_material(scene, "plastic2", {0.5, 0.7, 0.5}, 0.2),
  //         add_matte_material(scene, "matte", {0.7, 0.7, 0.7}),
  //         add_plastic_material(scene, "metal1", {0.7, 0.7, 0.7}, 0),
  //         add_plastic_material(scene, "metal2", {0.66, 0.45, 0.34}, 0.2),
  //     };
  //   } break;
  //   case test_materials_type::materials2: {
  //     materials = {
  //         add_glass_material(scene, "glass1", {1, 1, 1}, 0),
  //         add_glass_material(scene, "glass2", {1, 0.7, 0.7}, 0.1),
  //         add_transparent_material(scene, "transparent", {0.7, 0.5, 0.5},
  //         0.2), add_thinglass_material(scene, "tglass1", {1, 1, 1}, 0),
  //         add_thinglass_material(scene, "tglass2", {1, 0.7, 0.7}, 0.1),
  //     };
  //   } break;
  //   case test_materials_type::materials3: {
  //     auto bumps_normal = add_texture(scene, "bumps-normal",
  //         bump_to_normal(make_bumps({1024, 1024}), 0.05), false, true);
  //     materials         = {
  //         add_plastic_material(scene, "plastic1", {0.5, 0.5, 0.7}, 0.01,
  //             invalidid, invalidid, bumps_normal),
  //         add_plastic_material(scene, "plastic2", {0.5, 0.7, 0.5}, 0.2),
  //         add_metal_material(scene, "metal1", {0.7, 0.7, 0.7}, 0,
  //             invalidid, invalidid, bumps_normal),
  //         add_metal_material(scene, "metal2", {0.66, 0.45, 0.34}, 0.2),
  //         add_metal_material(scene, "metal3", {0.66, 0.45, 0.34}, 0.2),
  //     };
  //   } break;
  //   case test_materials_type::materials4: {
  //     materials = {
  //         add_volume_material(
  //             scene, "cloud", {0.65, 0.65, 0.65}, {0.9, 0.9, 0.9}, 1),
  //         add_glass_material(scene, "glass", {1, 0.5, 0.5}, 0),
  //         add_glass_material(
  //             scene, "jade", {0.5, 0.5, 0.5}, 0, {0.3, 0.6, 0.3}),
  //         add_glass_material(
  //             scene, "jade2", {0.5, 0.5, 0.5}, 0, {0.3, 0.6, 0.3}),
  //         add_volume_material(scene, "smoke", {0.5, 0.5, 0.5}, {0.2, 0.2,
  //         0.2}),
  //     };
  //   } break;
  //   case test_materials_type::materials5: {
  //     materials = {
  //         add_glass_material(scene, "skin1a", {0.76, 0.48, 0.23}, 0.25,
  //             {0.436, 0.227, 0.131}, invalidid, invalidid,
  //             invalidid, 1.5, -0.8, 0.001),
  //         add_glass_material(scene, "skin2a", {0.82, 0.55, 0.4}, 0.25,
  //             {0.623, 0.433, 0.343}, invalidid, invalidid,
  //             invalidid, 1.5, -0.8, 0.001),
  //         add_glass_material(scene, "skins", {0.76, 0.48, 0.23}, 0,
  //             {0.436, 0.227, 0.131}, invalidid, invalidid,
  //             invalidid, 1.5, -0.8, 0.001),
  //         add_glass_material(scene, "skin1b", {0.76, 0.48, 0.23}, 0.25,
  //             {0.436, 0.227, 0.131}, invalidid, invalidid,
  //             invalidid, 1.5, -0.8, 0.001),
  //         add_glass_material(scene, "skin2b", {0.82, 0.55, 0.4}, 0.25,
  //             {0.623, 0.433, 0.343}, invalidid, invalidid,
  //             invalidid, 1.5, -0.8, 0.001),
  //     };
  //   } break;
  // }
  // for (auto idx = 0; idx < shapes.size(); idx++) {
  //   if (!shapes[idx]) continue;
  //   if (shapes.size() > 5) {
  //     add_instance(scene,
  //         scene.shape_names[idx] + "-" + scene.shape_names[idx % 5],
  //         {{1, 0, 0}, {0, 1, 0}, {0, 0, 1},
  //             {0.2f * (idx % 5 - 2), 0.075, -0.4f * (idx / 5)}},
  //         shapes[idx], materials[idx % 5]);
  //   } else {
  //     auto name = params.instance_name == test_instance_name_type::material
  //                     ? scene.material_names[idx]
  //                     : scene.shape_names[idx];
  //     add_instance(scene, name,
  //         {{1, 0, 0}, {0, 1, 0}, {0, 0, 1}, {0.2f * (idx % 5 - 2), 0.075,
  //         0}}, shapes[idx], materials[idx]);
  //   }
  //   if (!shapesi.empty() && shapesi[idx]) {
  //     // TODO(fabio): fix name
  //     add_instance(scene, "",
  //         {{1, 0, 0}, {0, 1, 0}, {0, 0, 1}, {0.2f * (idx - 2), 0.075, 0}},
  //         shapesi[idx], materials[idx]);
  //   }
  // }
}

// Scene presets used for testing.
scene_data make_scene_preset(const string& type) {
  if (type == "cornellbox") {
    return make_cornellbox();
  } else if (type == "features1") {
    return make_test({test_cameras_type::standard, test_environments_type::sky,
        test_arealights_type::standard, test_floor_type::standard,
        test_shapes_type::features1, test_materials_type::features1,
        test_instance_name_type::material});
  } else if (type == "features2") {
    return make_test({test_cameras_type::standard, test_environments_type::sky,
        test_arealights_type::standard, test_floor_type::standard,
        test_shapes_type::features2, test_materials_type::features2,
        test_instance_name_type::shape});
  } else if (type == "materials1") {
    return make_test({test_cameras_type::wide, test_environments_type::sky,
        test_arealights_type::large, test_floor_type::standard,
        test_shapes_type::rows, test_materials_type::materials1,
        test_instance_name_type::material});
  } else if (type == "materials2") {
    return make_test({test_cameras_type::wide, test_environments_type::sky,
        test_arealights_type::large, test_floor_type::standard,
        test_shapes_type::rows, test_materials_type::materials2,
        test_instance_name_type::material});
  } else if (type == "materials3") {
    return make_test({test_cameras_type::wide, test_environments_type::sky,
        test_arealights_type::large, test_floor_type::standard,
        test_shapes_type::rows, test_materials_type::materials3,
        test_instance_name_type::material});
  } else if (type == "materials4") {
    return make_test({test_cameras_type::wide, test_environments_type::sky,
        test_arealights_type::large, test_floor_type::standard,
        test_shapes_type::rows, test_materials_type::materials4,
        test_instance_name_type::material});
  } else if (type == "materials5") {
    return make_test({test_cameras_type::wide, test_environments_type::sky,
        test_arealights_type::large, test_floor_type::standard,
        test_shapes_type::rows, test_materials_type::materials5,
        test_instance_name_type::material});
  } else if (type == "shapes1") {
    return make_test({test_cameras_type::standard, test_environments_type::sky,
        test_arealights_type::large, test_floor_type::standard,
        test_shapes_type::shapes1, test_materials_type::uvgrid,
        test_instance_name_type::shape});
  } else if (type == "shapes2") {
    return make_test({test_cameras_type::standard, test_environments_type::sky,
        test_arealights_type::large, test_floor_type::standard,
        test_shapes_type::shapes2, test_materials_type::uvgrid,
        test_instance_name_type::shape});
  } else if (type == "shapes3") {
    return make_test({test_cameras_type::standard, test_environments_type::sky,
        test_arealights_type::large, test_floor_type::standard,
        test_shapes_type::shapes3, test_materials_type::hair,
        test_instance_name_type::shape});
  } else if (type == "environments1") {
    return make_test({test_cameras_type::standard, test_environments_type::sky,
        test_arealights_type::none, test_floor_type::standard,
        test_shapes_type::bunny_sphere, test_materials_type::plastic_metal,
        test_instance_name_type::material});
  } else if (type == "environments2") {
    return make_test({test_cameras_type::standard,
        test_environments_type::sunsky, test_arealights_type::none,
        test_floor_type::standard, test_shapes_type::bunny_sphere,
        test_materials_type::plastic_metal, test_instance_name_type::material});
  } else if (type == "arealights1") {
    return make_test({test_cameras_type::standard, test_environments_type::none,
        test_arealights_type::standard, test_floor_type::standard,
        test_shapes_type::bunny_sphere, test_materials_type::plastic_metal,
        test_instance_name_type::material});
  } else {
    throw io_error::preset_error(type);
  }
}

// Scene presets used for testing.
bool make_scene_preset(scene_data& scene, const string& type, string& error) {
  if (type == "cornellbox") {
    scene = make_cornellbox();
    return true;
  } else if (type == "features1") {
    scene = make_test({test_cameras_type::standard, test_environments_type::sky,
        test_arealights_type::standard, test_floor_type::standard,
        test_shapes_type::features1, test_materials_type::features1,
        test_instance_name_type::material});
    return true;
  } else if (type == "features2") {
    scene = make_test({test_cameras_type::standard, test_environments_type::sky,
        test_arealights_type::standard, test_floor_type::standard,
        test_shapes_type::features2, test_materials_type::features2,
        test_instance_name_type::shape});
    return true;
  } else if (type == "materials1") {
    scene = make_test({test_cameras_type::wide, test_environments_type::sky,
        test_arealights_type::large, test_floor_type::standard,
        test_shapes_type::rows, test_materials_type::materials1,
        test_instance_name_type::material});
    return true;
  } else if (type == "materials2") {
    scene = make_test({test_cameras_type::wide, test_environments_type::sky,
        test_arealights_type::large, test_floor_type::standard,
        test_shapes_type::rows, test_materials_type::materials2,
        test_instance_name_type::material});
    return true;
  } else if (type == "materials3") {
    scene = make_test({test_cameras_type::wide, test_environments_type::sky,
        test_arealights_type::large, test_floor_type::standard,
        test_shapes_type::rows, test_materials_type::materials3,
        test_instance_name_type::material});
    return true;
  } else if (type == "materials4") {
    scene = make_test({test_cameras_type::wide, test_environments_type::sky,
        test_arealights_type::large, test_floor_type::standard,
        test_shapes_type::rows, test_materials_type::materials4,
        test_instance_name_type::material});
    return true;
  } else if (type == "materials5") {
    scene = make_test({test_cameras_type::wide, test_environments_type::sky,
        test_arealights_type::large, test_floor_type::standard,
        test_shapes_type::rows, test_materials_type::materials5,
        test_instance_name_type::material});
    return true;
  } else if (type == "shapes1") {
    scene = make_test({test_cameras_type::standard, test_environments_type::sky,
        test_arealights_type::large, test_floor_type::standard,
        test_shapes_type::shapes1, test_materials_type::uvgrid,
        test_instance_name_type::shape});
    return true;
  } else if (type == "shapes2") {
    scene = make_test({test_cameras_type::standard, test_environments_type::sky,
        test_arealights_type::large, test_floor_type::standard,
        test_shapes_type::shapes2, test_materials_type::uvgrid,
        test_instance_name_type::shape});
    return true;
  } else if (type == "shapes3") {
    scene = make_test({test_cameras_type::standard, test_environments_type::sky,
        test_arealights_type::large, test_floor_type::standard,
        test_shapes_type::shapes3, test_materials_type::hair,
        test_instance_name_type::shape});
    return true;
  } else if (type == "environments1") {
    scene = make_test({test_cameras_type::standard, test_environments_type::sky,
        test_arealights_type::none, test_floor_type::standard,
        test_shapes_type::bunny_sphere, test_materials_type::plastic_metal,
        test_instance_name_type::material});
    return true;
  } else if (type == "environments2") {
    scene = make_test({test_cameras_type::standard,
        test_environments_type::sunsky, test_arealights_type::none,
        test_floor_type::standard, test_shapes_type::bunny_sphere,
        test_materials_type::plastic_metal, test_instance_name_type::material});
    return true;
  } else if (type == "arealights1") {
    scene = make_test({test_cameras_type::standard,
        test_environments_type::none, test_arealights_type::standard,
        test_floor_type::standard, test_shapes_type::bunny_sphere,
        test_materials_type::plastic_metal, test_instance_name_type::material});
    return true;
  } else {
    error = "unknown preset";
    return false;
  }
}

}  // namespace yocto

// -----------------------------------------------------------------------------
// GENERIC SCENE LOADING
// -----------------------------------------------------------------------------
namespace yocto {

// Load/save a scene in the builtin JSON format.
static void load_json_scene(
    const string& filename, scene_data& scene, bool noparallel);
static void save_json_scene(
    const string& filename, const scene_data& scene, bool noparallel);

// Load/save a scene from/to OBJ.
static void load_obj_scene(
    const string& filename, scene_data& scene, bool noparallel);
static void save_obj_scene(
    const string& filename, const scene_data& scene, bool noparallel);

// Load/save a scene from/to PLY. Loads/saves only one mesh with no other data.
static void load_ply_scene(
    const string& filename, scene_data& scene, bool noparallel);
static void save_ply_scene(
    const string& filename, const scene_data& scene, bool noparallel);

// Load/save a scene from/to STL. Loads/saves only one mesh with no other data.
static void load_stl_scene(
    const string& filename, scene_data& scene, bool noparallel);
static void save_stl_scene(
    const string& filename, const scene_data& scene, bool noparallel);

// Load/save a scene from/to glTF.
static void load_gltf_scene(
    const string& filename, scene_data& scene, bool noparallel);
static void save_gltf_scene(
    const string& filename, const scene_data& scene, bool noparallel);

// Load/save a scene from/to pbrt-> This is not robust at all and only
// works on scene that have been previously adapted since the two renderers
// are too different to match.
static void load_pbrt_scene(
    const string& filename, scene_data& scene, bool noparallel);
static void save_pbrt_scene(
    const string& filename, const scene_data& scene, bool noparallel);

// Load a scene
void load_scene(const string& filename, scene_data& scene, bool noparallel) {
  auto ext = path_extension(filename);
  if (ext == ".json" || ext == ".JSON") {
    return load_json_scene(filename, scene, noparallel);
  } else if (ext == ".obj" || ext == ".OBJ") {
    return load_obj_scene(filename, scene, noparallel);
  } else if (ext == ".gltf" || ext == ".GLTF") {
    return load_gltf_scene(filename, scene, noparallel);
  } else if (ext == ".pbrt" || ext == ".PBRT") {
    return load_pbrt_scene(filename, scene, noparallel);
  } else if (ext == ".ply" || ext == ".PLY") {
    return load_ply_scene(filename, scene, noparallel);
  } else if (ext == ".stl" || ext == ".STL") {
    return load_stl_scene(filename, scene, noparallel);
  } else if (ext == ".ypreset" || ext == ".YPRESET") {
    scene = make_scene_preset(path_basename(filename));
  } else {
    throw io_error::format_error(filename);
  }
}

// Save a scene
void save_scene(
    const string& filename, const scene_data& scene, bool noparallel) {
  auto ext = path_extension(filename);
  if (ext == ".json" || ext == ".JSON") {
    return save_json_scene(filename, scene, noparallel);
  } else if (ext == ".obj" || ext == ".OBJ") {
    return save_obj_scene(filename, scene, noparallel);
  } else if (ext == ".pbrt" || ext == ".PBRT") {
    return save_pbrt_scene(filename, scene, noparallel);
  } else if (ext == ".gltf" || ext == ".GLTF") {
    return save_gltf_scene(filename, scene, noparallel);
  } else if (ext == ".ply" || ext == ".PLY") {
    return save_ply_scene(filename, scene, noparallel);
  } else if (ext == ".stl" || ext == ".STL") {
    return save_stl_scene(filename, scene, noparallel);
  } else {
    throw io_error::format_error(filename);
  }
}

// Load a scene
bool load_scene(
    const string& filename, scene_data& scene, string& error, bool noparallel) {
  try {
    load_scene(filename, scene, noparallel);
    return true;
  } catch (io_error& exception) {
    error = exception.what();
    return false;
  }
}

// Save a scene
bool save_scene(const string& filename, const scene_data& scene, string& error,
    bool noparallel) {
  try {
    save_scene(filename, scene, noparallel);
    return true;
  } catch (io_error& exception) {
    error = exception.what();
    return false;
  }
}

// Make missing scene directories
void make_scene_directories(const string& filename, const scene_data& scene) {
  // make a directory if needed
  make_directory(path_dirname(filename));
  if (!scene.shapes.empty())
    make_directory(path_join(path_dirname(filename), "shapes"));
  if (!scene.textures.empty())
    make_directory(path_join(path_dirname(filename), "textures"));
}

// Add environment
void add_environment(scene_data& scene, const string& filename) {
  scene.textures.push_back(load_texture(filename));
  scene.environments.push_back(
      {identity3x4f, {1, 1, 1}, (int)scene.textures.size() - 1});
}

// Make missing scene directories
bool make_scene_directories(
    const string& filename, const scene_data& scene, string& error) {
  // make a directory if needed
  if (!make_directory(path_dirname(filename), error)) return false;
  if (!scene.shapes.empty()) {
    if (!make_directory(path_join(path_dirname(filename), "shapes"), error))
      return false;
  }
  if (!scene.textures.empty()) {
    if (!make_directory(path_join(path_dirname(filename), "textures"), error))
      return false;
  }
  return true;
}

// Add environment
bool add_environment(scene_data& scene, const string& filename, string& error) {
  // load texture
  auto& texture = scene.textures.emplace_back();
  if (!load_texture(filename, texture, error)) return false;

  // create envirironment
  auto& environment        = scene.environments.emplace_back();
  environment.emission     = {1, 1, 1};
  environment.emission_tex = (int)scene.textures.size() - 1;

  // done
  return true;
}

}  // namespace yocto

// -----------------------------------------------------------------------------
// INDIVIDUAL ELEMENTS
// -----------------------------------------------------------------------------
namespace yocto {

// load instances
static void load_instance(const string& filename, vector<frame3f>& frames) {
  auto ext = path_extension(filename);
  if (ext == ".ply" || ext == ".PLY") {
    auto ply = load_ply(filename);
    get_values(ply, "instance",
        {"xx", "xy", "xz", "yx", "yy", "yz", "zx", "zy", "zz", "ox", "oy",
            "oz"},
        frames);
  } else {
    io_error::format_error(filename);
  }
}

// save instances
static void save_instance(
    const string& filename, const vector<frame3f>& frames, bool ascii = false) {
  auto ext = path_extension(filename);
  if (ext == ".ply" || ext == ".PLY") {
    auto ply = ply_model{};
    add_values(ply, "instance",
        {"xx", "xy", "xz", "yx", "yy", "yz", "zx", "zy", "zz", "ox", "oy",
            "oz"},
        frames);
    save_ply(filename, ply);
  } else {
    throw io_error::format_error(filename);
  }
}

// load subdiv
subdiv_data load_subdiv(const string& filename) {
  auto subdiv = subdiv_data{};
  load_subdiv(filename, subdiv);
  return subdiv;
}
void load_subdiv(const string& filename, subdiv_data& subdiv) {
  auto lsubdiv = fvshape_data{};
  load_fvshape(filename, lsubdiv, true);
  subdiv.quadspos      = lsubdiv.quadspos;
  subdiv.quadsnorm     = lsubdiv.quadsnorm;
  subdiv.quadstexcoord = lsubdiv.quadstexcoord;
  subdiv.positions     = lsubdiv.positions;
  subdiv.normals       = lsubdiv.normals;
  subdiv.texcoords     = lsubdiv.texcoords;
}

// save subdiv
void save_subdiv(const string& filename, const subdiv_data& subdiv) {
  auto ssubdiv          = fvshape_data{};
  ssubdiv.quadspos      = subdiv.quadspos;
  ssubdiv.quadsnorm     = subdiv.quadsnorm;
  ssubdiv.quadstexcoord = subdiv.quadstexcoord;
  ssubdiv.positions     = subdiv.positions;
  ssubdiv.normals       = subdiv.normals;
  ssubdiv.texcoords     = subdiv.texcoords;
  save_fvshape(filename, ssubdiv, true);
}

// load subdiv
bool load_subdiv(const string& filename, subdiv_data& subdiv, string& error) {
  auto lsubdiv = fvshape_data{};
  if (!load_fvshape(filename, lsubdiv, error, true)) return false;
  subdiv.quadspos      = lsubdiv.quadspos;
  subdiv.quadsnorm     = lsubdiv.quadsnorm;
  subdiv.quadstexcoord = lsubdiv.quadstexcoord;
  subdiv.positions     = lsubdiv.positions;
  subdiv.normals       = lsubdiv.normals;
  subdiv.texcoords     = lsubdiv.texcoords;
  return true;
}

// save subdiv
bool save_subdiv(
    const string& filename, const subdiv_data& subdiv, string& error) {
  auto ssubdiv          = fvshape_data{};
  ssubdiv.quadspos      = subdiv.quadspos;
  ssubdiv.quadsnorm     = subdiv.quadsnorm;
  ssubdiv.quadstexcoord = subdiv.quadstexcoord;
  ssubdiv.positions     = subdiv.positions;
  ssubdiv.normals       = subdiv.normals;
  ssubdiv.texcoords     = subdiv.texcoords;
  return save_fvshape(filename, ssubdiv, error, true);
}

// save binary shape
static void save_binshape(const string& filename, const shape_data& shape) {
  auto fs = open_file(filename, "wb");
  write_values(fs, shape.positions);
  write_values(fs, shape.normals);
  write_values(fs, shape.texcoords);
  write_values(fs, shape.colors);
  write_values(fs, shape.radius);
  write_values(fs, shape.points);
  write_values(fs, shape.lines);
  write_values(fs, shape.triangles);
  write_values(fs, quads_to_triangles(shape.quads));
}

}  // namespace yocto

// -----------------------------------------------------------------------------
// JSON SUPPORT
// -----------------------------------------------------------------------------
namespace yocto {

using njson = nlohmann::json;
using std::array;

// load/save json
[[maybe_unused]] static void  load_njson(const string& filename, njson& json);
[[maybe_unused]] static njson load_njson(const string& filename) {
  auto json = njson{};
  load_njson(filename, json);
  return json;
}
[[maybe_unused]] static void load_njson(const string& filename, njson& json) {
  auto text = load_text(filename);
  try {
    json = njson::parse(text);
  } catch (std::exception&) {
    throw io_error::json_error(filename);
  }
}

[[maybe_unused]] static void save_njson(
    const string& filename, const njson& json) {
  return save_text(filename, json.dump(2));
}

// load/save json
[[maybe_unused]] static bool load_njson(
    const string& filename, njson& json, string& error) {
  // error helpers
  auto parse_error = [filename, &error]() {
    error = filename + ": parse error in json";
    return false;
  };
  auto text = ""s;
  if (!load_text(filename, text, error)) return false;
  try {
    json = njson::parse(text);
    return true;
  } catch (std::exception&) {
    return parse_error();
  }
}

[[maybe_unused]] static bool save_njson(
    const string& filename, const njson& json, string& error) {
  return save_text(filename, json.dump(2), error);
}

// support for json conversions
inline void to_json(njson& j, const vec3f& value) {
  nlohmann::to_json(j, (const array<float, 3>&)value);
}
inline void to_json(njson& j, const vec4f& value) {
  nlohmann::to_json(j, (const array<float, 4>&)value);
}
inline void to_json(njson& j, const frame3f& value) {
  nlohmann::to_json(j, (const array<float, 12>&)value);
}
inline void to_json(njson& j, const mat4f& value) {
  nlohmann::to_json(j, (const array<float, 16>&)value);
}

inline void from_json(const njson& j, vec3f& value) {
  nlohmann::from_json(j, (array<float, 3>&)value);
}
inline void from_json(const njson& j, vec4f& value) {
  nlohmann::from_json(j, (array<float, 4>&)value);
}
inline void from_json(const njson& j, mat3f& value) {
  nlohmann::from_json(j, (array<float, 9>&)value);
}
inline void from_json(const njson& j, frame3f& value) {
  nlohmann::from_json(j, (array<float, 12>&)value);
}
inline void from_json(const njson& j, mat4f& value) {
  nlohmann::from_json(j, (array<float, 16>&)value);
}

inline void to_json(njson& j, material_type value) {
  j = material_type_names.at((int)value);
}
inline void from_json(const njson& j, material_type& value) {
  auto values = j.get<string>();
  auto pos    = std::find(
      material_type_names.begin(), material_type_names.end(), values);
  if (pos == material_type_names.end())
    throw std::invalid_argument{"unknown value"};
  value = (material_type)(pos - material_type_names.begin());
}

}  // namespace yocto

// -----------------------------------------------------------------------------
// JSON IO
// -----------------------------------------------------------------------------
namespace yocto {

// Load a scene in the builtin JSON format.
static void load_json_scene(
    const string& filename, scene_data& scene, bool noparallel) {
  auto parse_error = [filename](const string& patha, const string& pathb = "",
                         const string& pathc = "") {
    auto path = patha;
    if (!pathb.empty()) path += "/" + pathb;
    if (!pathc.empty()) path += "/" + pathc;
    throw io_error(filename, "parse error at " + path);
  };
  auto key_error = [filename](const string& patha, const string& pathb = "",
                       const string& pathc = "") {
    auto path = patha;
    if (!pathb.empty()) path += "/" + pathb;
    if (!pathc.empty()) path += "/" + pathc;
    throw io_error(filename, "unknow key at " + path);
  };

  // open file
  auto js = load_njson(filename);

  // parse json value
  auto get_opt = [](const njson& js, const string& key, auto& value) -> bool {
    try {
      value = js.value(key, value);
      return true;
    } catch (...) {
      return false;
    }
  };

  // parse json reference
  auto shape_map = unordered_map<string, int>{};
  auto get_shp   = [&scene, &shape_map, &get_opt](
                     const njson& js, int& value) -> bool {
    auto name = ""s;
    if (!get_value(js, name)) return false;
    auto it = shape_map.find(name);
    if (it != shape_map.end()) {
      value = it->second;
      return true;
    }
    scene.shape_names.emplace_back(name);
    scene.shapes.emplace_back();
    auto shape_id   = (int)scene.shapes.size() - 1;
    shape_map[name] = shape_id;
    value           = shape_id;
    return true;
  };

  // parse json reference
  auto material_map = unordered_map<string, int>{};
  auto material_set = vector<bool>{};
  auto get_material = [&scene, &material_map, &material_set, &get_value](
                          const njson& js, int& value) -> bool {
    auto name = ""s;
    if (!get_value(js, name)) return false;
    auto it = material_map.find(name);
    if (it != material_map.end()) {
      value = it->second;
      return true;
    }
    scene.material_names.emplace_back(name);
    scene.materials.emplace_back();
    auto material_id   = (int)scene.materials.size() - 1;
    material_map[name] = material_id;
    value              = material_id;
    material_set.push_back(false);
    return true;
  };

  // parse json reference
  auto texture_map = unordered_map<string, int>{};
  auto get_texture = [&scene, &texture_map, &get_value](
                         const njson& js, int& value) -> bool {
    auto name = ""s;
    if (!get_value(js, name)) return false;
    auto it = texture_map.find(name);
    if (it != texture_map.end()) {
      value = it->second;
      return true;
    }
    scene.texture_names.emplace_back(name);
    scene.textures.emplace_back();
    auto texture_id   = (int)scene.textures.size() - 1;
    texture_map[name] = texture_id;
    value             = texture_id;
    return true;
  };

  // load json instance
  struct ply_instance {
    vector<frame3f> frames = {};
  };
  using ply_instance_handle = int;
  auto ply_instances        = vector<ply_instance>{};
  auto ply_instances_names  = vector<string>{};
  auto ply_instance_map     = unordered_map<string, ply_instance_handle>{
      {"", invalidid}};
  auto instance_ply      = unordered_map<int, ply_instance_handle>{};
  auto get_ply_instances = [&scene, &ply_instances, &ply_instances_names,
                               &ply_instance_map, &instance_ply,
                               &get_value](const njson& js,
                               const instance_data&     instance) -> bool {
    auto name = ""s;
    if (!get_value(js, name)) return false;
    if (name.empty()) return true;
    auto instance_id = (int)(&instance - scene.instances.data());
    auto it          = ply_instance_map.find(name);
    if (it != ply_instance_map.end()) {
      instance_ply[instance_id] = it->second;
      return true;
    }
    ply_instances_names.emplace_back(name);
    ply_instances.emplace_back(ply_instance());
    auto ply_instance_id      = (int)ply_instances.size() - 1;
    ply_instance_map[name]    = ply_instance_id;
    instance_ply[instance_id] = ply_instance_id;
    return true;
  };
  auto get_ply_instance_name = [&ply_instances, &ply_instances_names](
                                   const scene_data&   scene,
                                   const ply_instance& instance) -> string {
    return ply_instances_names[&instance - ply_instances.data()];
  };

  // helper for iteration
  auto iterate_object = [](const njson& js) { return js.items(); };
  auto check_object   = [](const njson& js) { return js.is_object(); };

  // parsing now
  if (js.contains("asset")) {
    auto& element = js.at("asset");
    parse_opt(element, "copyright", scene.copyright);
  }
  if (js.contains("cameras")) {
    for (auto& [key, element] : js.at("cameras").items()) {
      auto& camera = scene.camera.emplac_back();
      scene.camera_names.emplace_back(key);
      parse_opt(element, "frame", camera.frame);
      parse_opt(element, "orthographic", camera.orthographic);
      parse_opt(element, "ortho", camera.orthographic);
      parse_opt(element, "lens", camera.lens);
      parse_opt(element, "aspect", camera.aspect);
      parse_opt(element, "film", camera.film);
      parse_opt(element, "focus", camera.focus);
      parse_opt(element, "aperture", camera.aperture);
      if (element.contains("lookat")) {
        parse_opt(element, "lookat", (mat3f&)camera.frame);
        camera.focus = length(camera.frame.x - camera.frame.y);
        camera.frame = lookat_frame(
            camera.frame.x, camera.frame.y, camera.frame.z);
      }
    }
  }
  if (js.contains("materials")) {
    for (auto& [key, element] : js.at("materials").items()) {
      auto& material = scene.materials.emplace_back();
      scene.material_names.emplace_back(key);
      parse_opt(element, "type", material.frame);
      parse_opt(element, "emission", material.emission);
      parse_opt(element, "color", material.color);
      parse_opt(element, "metallic", material.metallic);
      parse_opt(element, "roughness", material.roughness);
      parse_opt(element, "ior", material.ior);
      parse_opt(element, "trdepth", material.trdepth);
      parse_opt(element, "scattering", material.scattering);
      parse_opt(element, "scanisotropy", material.scanisotropy);
      parse_opt(element, "opacity", material.opacity);
      parse_tex(element, "emission_tex", material.emission_tex);
      parse_tex(element, "color_tex", material.color_tex);
      parse_tex(element, "roughness_tex", material.roughness_tex);
      parse_tex(element, "scattering_tex", material.scattering_tex);
      parse_tex(element, "normal_tex", material.normal_tex);
    }
  }
  if (js.contains("instances")) {
    for (auto& [key, element] : js.at("instances").items()) {
      auto& instance = scene.instances.emplace_back();
      scene.instance_names.emplace_back(key);
      parse_opt(element, "frame", instance.frame);
      parse_shp(element, "shape", instance.shape);
      parse_mat(element, "material", instance.material);
      if (element.contains("lookat")) {
        parse_opt(element, "lookat", (mat3f&)instance.frame);
        instance.frame = lookat_frame(
            instance.frame.x, instance.frame.y, instance.frame.z, false);
      }
      if (element.contains("instance")) {
        parse_ist(element, "instance", instance);
      }
    }
  }
<<<<<<< HEAD
  if (js.contains("subdivs")) {
    for (auto& [key, element] : js.at("subdivs").items()) {
      auto& subdiv = scene.subdivs.emplace_back();
      scene.subdiv_names.emplace_back(key);
      parse_shp(element, "shape", subdiv.shape);
      parse_opt(element, "subdivisions", subdiv.subdivisions);
      parse_opt(element, "catmullclark", subdiv.catmullclark);
      parse_opt(element, "smooth", subdiv.smooth);
      parse_opt(element, "displacement", subdiv.displacement);
      parse_opt(element, "displacement_tex", subdiv.displacement_tex);
    }
=======

  // check materials
  for (auto& material : scene.materials) {
    if (!material_set[&material - &scene.materials.front()])
      throw io_error::matref_error(
          filename, get_material_name(scene, material));
>>>>>>> 237bb1d5
  }

  // dirname
  auto dirname = path_dirname(filename);

  // get filename from name
  auto find_path = [dirname](const string& name, const string& group,
                       const vector<string>& extensions) {
    for (auto& extension : extensions) {
      auto path = path_join(dirname, group, name + extension);
      if (path_exists(path)) return path_join(group, name + extension);
    }
    return path_join(group, name + extensions.front());
  };

  // load resources
  try {
    if (noparallel) {
      // load shapes
      for (auto& shape : scene.shapes) {
        auto path = find_path(
            get_shape_name(scene, shape), "shapes", {".ply", ".obj"});
        load_shape(path_join(dirname, path), shape, true);
      }
      // load subdivs
      for (auto& subdiv : scene.subdivs) {
        auto path = find_path(
            get_subdiv_name(scene, subdiv), "subdivs", {".ply", ".obj"});
        load_subdiv(path_join(dirname, path), subdiv);
      }
      // load textures
      for (auto& texture : scene.textures) {
        auto path = find_path(get_texture_name(scene, texture), "textures",
            {".hdr", ".exr", ".png", ".jpg"});
        load_texture(path_join(dirname, path), texture);
      }
      // load instances
      for (auto& ply_instance : ply_instances) {
        auto path = find_path(
            get_ply_instance_name(scene, ply_instance), "instances", {".ply"});
        load_instance(path_join(dirname, path), ply_instance.frames);
      }
    } else {
      // load shapes
      parallel_foreach(scene.shapes, [&](auto& shape) {
        auto path = find_path(
            get_shape_name(scene, shape), "shapes", {".ply", ".obj"});
        load_shape(path_join(dirname, path), shape, true);
      });
      // load subdivs
      parallel_foreach(scene.subdivs, [&](auto& subdiv) {
        auto path = find_path(
            get_subdiv_name(scene, subdiv), "subdivs", {".ply", ".obj"});
        load_subdiv(path_join(dirname, path), subdiv);
      });
      // load textures
      parallel_foreach(scene.textures, [&](auto& texture) {
        auto path = find_path(get_texture_name(scene, texture), "textures",
            {".hdr", ".exr", ".png", ".jpg"});
        load_texture(path_join(dirname, path), texture);
      });
      // load instances
      parallel_foreach(ply_instances, [&](auto& ply_instance) {
        auto path = find_path(
            get_ply_instance_name(scene, ply_instance), "instances", {".ply"});
        load_instance(path_join(dirname, path), ply_instance.frames);
      });
    }
  } catch (io_error& error) {
    throw io_error::dependent_error(filename, error);
  }

  // apply instances
  if (!ply_instances.empty()) {
    auto instances      = scene.instances;
    auto instance_names = scene.instance_names;
    scene.instances.clear();
    scene.instance_names.clear();
    for (auto& instance : instances) {
      auto it = instance_ply.find((int)(&instance - instances.data()));
      if (it == instance_ply.end()) {
        auto& ninstance = scene.instances.emplace_back();
        scene.instance_names.emplace_back(
            instance_names[&instance - instances.data()]);
        ninstance.frame    = instance.frame;
        ninstance.shape    = instance.shape;
        ninstance.material = instance.material;
      } else {
        auto& ply_instance = ply_instances[it->second];
        auto  instance_id  = 0;
        for (auto& frame : ply_instance.frames) {
          auto& ninstance = scene.instances.emplace_back();
          scene.instance_names.emplace_back(
              instance_names[&instance - instances.data()] + "_" +
              std::to_string(instance_id++));
          ninstance.frame    = frame * instance.frame;
          ninstance.shape    = instance.shape;
          ninstance.material = instance.material;
        }
      }
    }
  }

  // fix scene
  add_missing_camera(scene);
  add_missing_radius(scene);
  trim_memory(scene);
}

// Save a scene in the builtin JSON format.
static void save_json_scene(
    const string& filename, const scene_data& scene, bool noparallel) {
  // helpers to handel old code paths
  auto insert_object = [](njson& js, const string& name) -> njson& {
    js[name] = njson::object();
    return js[name];
  };
  auto insert_value = [](njson& js, const string& name, const auto& value) {
    js[name] = value;
  };

  // save json file
  auto js = njson::object();

  // asset
  {
    auto& element = insert_object(js, "asset");
    if (!scene.copyright.empty()) {
      insert_value(element, "copyright", scene.copyright);
    }
    insert_value(element, "generator",
        "Yocto/GL - https://github.com/xelatihy/yocto-gl");
  }

  auto def_cam = sceneio_camera{};
  if (!scene.cameras.empty()) {
    auto& group = insert_object(js, "cameras");
    for (auto& camera : scene.cameras) {
      auto& element = insert_object(group, get_camera_name(scene, camera));
      if (camera.frame != def_cam.frame) {
        insert_value(element, "frame", camera.frame);
      }
      if (camera.orthographic != def_cam.orthographic) {
        insert_value(element, "orthographic", camera.orthographic);
      }
      if (camera.lens != def_cam.lens) {
        insert_value(element, "lens", camera.lens);
      }
      if (camera.aspect != def_cam.aspect) {
        insert_value(element, "aspect", camera.aspect);
      }
      if (camera.film != def_cam.film) {
        insert_value(element, "film", camera.film);
      }
      if (camera.focus != def_cam.focus) {
        insert_value(element, "focus", camera.focus);
      }
      if (camera.aperture != def_cam.aperture) {
        insert_value(element, "aperture", camera.aperture);
      }
    }
  }

  auto def_env = sceneio_environment{};
  if (!scene.environments.empty()) {
    auto& group = insert_object(js, "environments");
    for (auto& environment : scene.environments) {
      auto& element = insert_object(
          group, get_environment_name(scene, environment));
      if (environment.frame != def_env.frame) {
        insert_value(element, "frame", environment.frame);
      }
      if (environment.emission != def_env.emission) {
        insert_value(element, "emission", environment.emission);
      }
      if (environment.emission_tex != invalidid) {
        insert_value(element, "emission_tex",
            get_texture_name(scene, environment.emission_tex));
      }
    }
  }

  auto def_material = sceneio_material{};
  if (!scene.materials.empty()) {
    auto& group = insert_object(js, "materials");
    for (auto& material : scene.materials) {
      auto& element = insert_object(group, get_material_name(scene, material));
      if (material.type != def_material.type) {
        insert_value(element, "type", material.type);
      }
      if (material.emission != def_material.emission) {
        insert_value(element, "emission", material.emission);
      }
      if (material.color != def_material.color) {
        insert_value(element, "color", material.color);
      }
      if (material.metallic != def_material.metallic) {
        insert_value(element, "metallic", material.metallic);
      }
      if (material.roughness != def_material.roughness) {
        insert_value(element, "roughness", material.roughness);
      }
      if (material.ior != def_material.ior) {
        insert_value(element, "ior", material.ior);
      }
      if (material.trdepth != def_material.trdepth) {
        insert_value(element, "trdepth", material.trdepth);
      }
      if (material.scattering != def_material.scattering) {
        insert_value(element, "scattering", material.scattering);
      }
      if (material.scanisotropy != def_material.scanisotropy) {
        insert_value(element, "scanisotropy", material.scanisotropy);
      }
      if (material.opacity != def_material.opacity) {
        insert_value(element, "opacity", material.opacity);
      }
      if (material.emission_tex != invalidid) {
        insert_value(element, "emission_tex",
            get_texture_name(scene, material.emission_tex));
      }
      if (material.color_tex != invalidid) {
        insert_value(
            element, "color_tex", get_texture_name(scene, material.color_tex));
      }
      if (material.roughness_tex != invalidid) {
        insert_value(element, "roughness_tex",
            get_texture_name(scene, material.roughness_tex));
      }
      if (material.scattering_tex != invalidid) {
        insert_value(element, "scattering_tex",
            get_texture_name(scene, material.scattering_tex));
      }
      if (material.normal_tex != invalidid) {
        insert_value(element, "normal_tex",
            get_texture_name(scene, material.normal_tex));
      }
    }
  }

  auto def_instance = sceneio_instance{};
  if (!scene.instances.empty()) {
    auto& group = insert_object(js, "instances");
    for (auto& instance : scene.instances) {
      auto& element = insert_object(group, get_instance_name(scene, instance));
      if (instance.frame != def_instance.frame) {
        insert_value(element, "frame", instance.frame);
      }
      if (instance.shape != invalidid) {
        insert_value(element, "shape", get_shape_name(scene, instance.shape));
      }
      if (instance.material != invalidid) {
        insert_value(
            element, "material", get_material_name(scene, instance.material));
      }
    }
  }

  auto def_subdiv = subdiv_data{};
  if (!scene.subdivs.empty()) {
    auto& group = insert_object(js, "subdivs");
    for (auto& subdiv : scene.subdivs) {
      auto& element = insert_object(group, get_subdiv_name(scene, subdiv));
      if (subdiv.shape != invalidid) {
        insert_value(element, "shape", get_shape_name(scene, subdiv.shape));
      }
      if (subdiv.subdivisions != def_subdiv.subdivisions) {
        insert_value(element, "subdivisions", subdiv.subdivisions);
      }
      if (subdiv.catmullclark != def_subdiv.catmullclark) {
        insert_value(element, "catmullclark", subdiv.catmullclark);
      }
      if (subdiv.smooth != def_subdiv.smooth) {
        insert_value(element, "smooth", subdiv.smooth);
      }
      if (subdiv.displacement != def_subdiv.displacement) {
        insert_value(element, "displacement", subdiv.displacement);
      }
      if (subdiv.displacement_tex != invalidid) {
        insert_value(element, "displacement_tex",
            get_texture_name(scene, subdiv.displacement_tex));
      }
    }
  }

  // save json
  save_njson(filename, js);

  // dirname
  auto dirname = path_dirname(filename);
  try {
    if (noparallel) {
      // save shapes
      for (auto& shape : scene.shapes) {
        auto path = "shapes/" + get_shape_name(scene, shape) + ".ply";
        save_shape(path_join(dirname, path), shape, true);
      }
      // save subdiv
      for (auto& subdiv : scene.subdivs) {
        auto path = "subdivs/" + get_subdiv_name(scene, subdiv) + ".obj";
        save_subdiv(path_join(dirname, path), subdiv);
      }
      // save textures
      for (auto& texture : scene.textures) {
        auto path = "textures/" + get_texture_name(scene, texture) +
                    (!texture.pixelsf.empty() ? ".hdr"s : ".png"s);
        save_texture(path_join(dirname, path), texture);
      }
    } else {
      // save shapes
      parallel_foreach(scene.shapes, [&](auto& shape) {
        auto path = "shapes/" + get_shape_name(scene, shape) + ".ply";
        save_shape(path_join(dirname, path), shape, true);
      });
      // save subdivs
      parallel_foreach(scene.subdivs, [&](auto& subdiv) {
        auto path = "subdivs/" + get_subdiv_name(scene, subdiv) + ".obj";
        save_subdiv(path_join(dirname, path), subdiv);
      });
      // save textures
      parallel_foreach(scene.textures, [&](auto& texture) {
        auto path = "textures/" + get_texture_name(scene, texture) +
                    (!texture.pixelsf.empty() ? ".hdr"s : ".png"s);
        save_texture(path_join(dirname, path), texture);
      });
    }
  } catch (io_error& error) {
    throw io_error::dependent_error(filename, error);
  }
}

}  // namespace yocto

// -----------------------------------------------------------------------------
// OBJ CONVERSION
// -----------------------------------------------------------------------------
namespace yocto {

// Loads an OBJ
static void load_obj_scene(
    const string& filename, scene_data& scene, bool noparallel) {
  // load obj
  auto obj = load_obj(filename, false, true);

  // convert cameras
  for (auto& ocamera : obj.cameras) {
    auto& camera        = scene.cameras.emplace_back();
    camera.frame        = ocamera.frame;
    camera.orthographic = ocamera.ortho;
    camera.film         = ocamera.film;
    camera.aspect       = ocamera.aspect;
    camera.focus        = ocamera.focus;
    camera.lens         = ocamera.lens;
    camera.aperture     = ocamera.aperture;
  }

  // convert between roughness and exponent
  auto exponent_to_roughness = [](float exponent) {
    if (exponent >= 1000) return 0.0f;
    auto roughness = exponent;
    roughness      = pow(2 / (roughness + 2), 1 / 4.0f);
    if (roughness < 0.01f) roughness = 0;
    if (roughness > 0.99f) roughness = 1;
    return roughness;
  };

  // handler for textures
  auto texture_paths = vector<string>{};
  for (auto& otexture : obj.textures) {
    scene.textures.emplace_back();
    texture_paths.emplace_back(otexture.path);
  }

  // handler for materials
  for (auto& omaterial : obj.materials) {
    auto& material        = scene.materials.emplace_back();
    material.type         = material_type::gltfpbr;
    material.emission     = omaterial.emission;
    material.emission_tex = omaterial.emission_tex;
    if (max(omaterial.transmission) > 0.1) {
      material.type      = material_type::transparent;
      material.color     = omaterial.transmission;
      material.color_tex = omaterial.transmission_tex;
    } else if (max(omaterial.specular) > 0.2) {
      material.type      = material_type::metallic;
      material.color     = omaterial.specular;
      material.color_tex = omaterial.specular_tex;
    } else if (max(omaterial.specular) > 0) {
      material.type      = material_type::glossy;
      material.color     = omaterial.diffuse;
      material.color_tex = omaterial.diffuse_tex;
    } else {
      material.type      = material_type::matte;
      material.color     = omaterial.diffuse;
      material.color_tex = omaterial.diffuse_tex;
    }
    material.roughness  = exponent_to_roughness(omaterial.exponent);
    material.ior        = omaterial.ior;
    material.metallic   = 0;
    material.opacity    = omaterial.opacity;
    material.normal_tex = omaterial.normal_tex;
  }

  // convert shapes
  for (auto& oshape : obj.shapes) {
    if (oshape.elements.empty()) continue;
    auto& shape       = scene.shapes.emplace_back();
    auto& instance    = scene.instances.emplace_back();
    instance.shape    = (int)scene.shapes.size() - 1;
    instance.material = oshape.elements.front().material;
    get_positions(oshape, shape.positions);
    get_normals(oshape, shape.normals);
    get_texcoords(oshape, shape.texcoords, true);
    get_faces(oshape, instance.material, shape.triangles, shape.quads);
    get_lines(oshape, instance.material, shape.lines);
    get_points(oshape, instance.material, shape.points);
  }

  // convert environments
  for (auto& oenvironment : obj.environments) {
    auto& environment        = scene.environments.emplace_back();
    environment.frame        = oenvironment.frame;
    environment.emission     = oenvironment.emission;
    environment.emission_tex = oenvironment.emission_tex;
  }

  // dirname
  auto dirname = path_dirname(filename);

  try {
    if (noparallel) {
      // load textures
      for (auto& texture : scene.textures) {
        auto& path = texture_paths[&texture - &scene.textures.front()];
        load_texture(path_join(dirname, path), texture);
      }
    } else {
      // load textures
      parallel_foreach(scene.textures, [&](auto& texture) {
        auto& path = texture_paths[&texture - &scene.textures.front()];
        return load_texture(path_join(dirname, path), texture);
      });
    }
  } catch (io_error& error) {
    throw io_error::dependent_error(filename, error);
  }

  // fix scene
  add_missing_camera(scene);
  add_missing_radius(scene);
}

static void save_obj_scene(
    const string& filename, const scene_data& scene, bool noparallel) {
  // build obj
  auto obj = obj_model{};

  // convert cameras
  for (auto& camera : scene.cameras) {
    auto& ocamera    = obj.cameras.emplace_back();
    ocamera.name     = get_camera_name(scene, camera);
    ocamera.frame    = camera.frame;
    ocamera.ortho    = camera.orthographic;
    ocamera.film     = camera.film;
    ocamera.aspect   = camera.aspect;
    ocamera.focus    = camera.focus;
    ocamera.lens     = camera.lens;
    ocamera.aperture = camera.aperture;
  }

  // helper
  auto roughness_to_exponent = [](float roughness) -> float {
    if (roughness < 0.01f) return 10000;
    if (roughness > 0.99f) return 10;
    return 2 / pow(roughness, 4.0f) - 2;
  };

  // convert textures
  for (auto& texture : scene.textures) {
    auto& otexture = obj.textures.emplace_back();
    otexture.path  = "textures/" + get_texture_name(scene, texture) +
                    (!texture.pixelsf.empty() ? ".hdr"s : ".png"s);
  }

  // convert materials
  for (auto& material : scene.materials) {
    auto& omaterial        = obj.materials.emplace_back();
    omaterial.name         = get_material_name(scene, material);
    omaterial.illum        = 2;
    omaterial.emission     = material.emission;
    omaterial.diffuse      = material.color;
    omaterial.specular     = {0, 0, 0};
    omaterial.exponent     = roughness_to_exponent(material.roughness);
    omaterial.opacity      = material.opacity;
    omaterial.emission_tex = material.emission_tex;
    omaterial.diffuse_tex  = material.color_tex;
    omaterial.normal_tex   = material.normal_tex;
  }

  // convert objects
  for (auto& instance : scene.instances) {
    auto& shape     = scene.shapes[instance.shape];
    auto  positions = shape.positions, normals = shape.normals;
    for (auto& p : positions) p = transform_point(instance.frame, p);
    for (auto& n : normals) n = transform_normal(instance.frame, n);
    auto& oshape = obj.shapes.emplace_back();
    oshape.name  = get_shape_name(scene, shape);
    add_positions(oshape, positions);
    add_normals(oshape, normals);
    add_texcoords(oshape, shape.texcoords, true);
    add_triangles(oshape, shape.triangles, instance.material,
        !shape.normals.empty(), !shape.texcoords.empty());
    add_quads(oshape, shape.quads, instance.material, !shape.normals.empty(),
        !shape.texcoords.empty());
    add_lines(oshape, shape.lines, instance.material, !shape.normals.empty(),
        !shape.texcoords.empty());
    add_points(oshape, shape.points, instance.material, !shape.normals.empty(),
        !shape.texcoords.empty());
  }

  // convert environments
  for (auto& environment : scene.environments) {
    auto& oenvironment        = obj.environments.emplace_back();
    oenvironment.name         = get_environment_name(scene, environment);
    oenvironment.frame        = environment.frame;
    oenvironment.emission     = environment.emission;
    oenvironment.emission_tex = environment.emission_tex;
  }

  // save obj
  save_obj(filename, obj);

  // dirname
  auto dirname = path_dirname(filename);

  try {
    if (noparallel) {
      // save textures
      for (auto& texture : scene.textures) {
        auto path = "textures/" + get_texture_name(scene, texture) +
                    (!texture.pixelsf.empty() ? ".hdr"s : ".png"s);
        save_texture(path_join(dirname, path), texture);
      }
    } else {
      // save textures
      parallel_foreach(scene.textures, [&](auto& texture) {
        auto path = "textures/" + get_texture_name(scene, texture) +
                    (!texture.pixelsf.empty() ? ".hdr"s : ".png"s);
        save_texture(path_join(dirname, path), texture);
      });
    }
  } catch (io_error& error) {
    throw io_error::dependent_error(filename, error);
  }
}

}  // namespace yocto

// -----------------------------------------------------------------------------
// PLY CONVERSION
// -----------------------------------------------------------------------------
namespace yocto {

static void load_ply_scene(
    const string& filename, scene_data& scene, bool noparallel) {
  // load ply mesh and make instance
  scene.shapes.push_back(load_shape(filename, true));
  scene.instances.push_back({identity3x4f, (int)scene.shapes.size() - 1, -1});

  // fix scene
  add_missing_material(scene);
  add_missing_camera(scene);
  add_missing_radius(scene);
}

static void save_ply_scene(
    const string& filename, const scene_data& scene, bool noparallel) {
  // save shape
  if (scene.shapes.empty()) throw io_error::shape_error(filename);
  save_shape(filename, scene.shapes.front(), false);
}

}  // namespace yocto

// -----------------------------------------------------------------------------
// STL CONVERSION
// -----------------------------------------------------------------------------
namespace yocto {

static void load_stl_scene(
    const string& filename, scene_data& scene, bool noparallel) {
  // load ply mesh and make instance
  scene.shapes.push_back(load_shape(filename, true));
  scene.instances.push_back({identity3x4f, (int)scene.shapes.size() - 1, -1});

  // fix scene
  add_missing_material(scene);
  add_missing_camera(scene);
  add_missing_radius(scene);
}

static void save_stl_scene(
    const string& filename, const scene_data& scene, bool noparallel) {
  // save shape
  if (scene.shapes.empty()) throw io_error::shape_error(filename);
  save_shape(filename, scene.shapes.front(), false);
}

}  // namespace yocto

// -----------------------------------------------------------------------------
// GLTF CONVESION
// -----------------------------------------------------------------------------
namespace yocto {

// Load a scene
static void load_gltf_scene(
    const string& filename, scene_data& scene, bool noparallel) {
  // load gltf
  auto gltf = load_njson(filename);

  // parse buffers
  auto buffers_paths = vector<string>{};
  auto buffers       = vector<vector<byte>>();
  try {
    if (gltf.contains("buffers")) {
      for (auto& gbuffer : gltf.at("buffers")) {
        if (!gbuffer.contains("uri")) throw io_error::parse_error(filename);
        buffers_paths.push_back(gbuffer.value("uri", ""));
        buffers.emplace_back();
      }
    }
  } catch (...) {
    throw io_error::parse_error(filename);
  }

  // dirname
  auto dirname = path_dirname(filename);

  try {
    if (noparallel) {
      // load buffers
      for (auto& buffer : buffers) {
        auto& path = buffers_paths[&buffer - &buffers.front()];
        load_binary(path_join(dirname, path), buffer);
      }
    } else {
      // load buffers
      parallel_foreach(buffers, [&](auto& buffer) {
        auto& path = buffers_paths[&buffer - &buffers.front()];
        load_binary(path_join(dirname, path), buffer);
      });
    }
  } catch (io_error& error) {
    throw io_error::dependent_error(filename, error);
  }

  // convert asset
  if (gltf.contains("asset")) {
    try {
      scene.copyright = gltf.value("copyright", ""s);
    } catch (...) {
      throw io_error::parse_error(filename);
    }
  }

  // convert cameras
  auto cameras = vector<camera_data>{};
  if (gltf.contains("cameras")) {
    try {
      for (auto& gcamera : gltf.at("cameras")) {
        auto& camera = cameras.emplace_back();
        auto  type   = gcamera.value("type", "perspective");
        if (type == "orthographic") {
          auto& gortho  = gcamera.at("orthographic");
          auto  xmag    = gortho.value("xmag", 1.0f);
          auto  ymag    = gortho.value("ymag", 1.0f);
          camera.aspect = xmag / ymag;
          camera.lens   = ymag;  // this is probably bogus
          camera.film   = 0.036f;
        } else if (type == "perspective") {
          auto& gpersp  = gcamera.at("perspective");
          camera.aspect = gpersp.value("aspectRatio", 0.0f);
          auto yfov     = gpersp.value("yfov", radians(45.0f));
          if (camera.aspect == 0) camera.aspect = 16.0f / 9.0f;
          camera.film = 0.036f;
          if (camera.aspect >= 1) {
            camera.lens = (camera.film / camera.aspect) / (2 * tan(yfov / 2));
          } else {
            camera.lens = camera.film / (2 * tan(yfov / 2));
          }
          camera.focus = 1;
        } else {
          throw io_error::parse_error(filename);
        }
      }
    } catch (...) {
      throw io_error::parse_error(filename);
    }
  }

  // convert color textures
  auto get_texture = [&gltf](const njson& js, const string& name) -> int {
    if (!js.contains(name)) return invalidid;
    auto& ginfo    = js.at(name);
    auto& gtexture = gltf.at("textures").at(ginfo.value("index", -1));
    return gtexture.value("source", -1);
  };

  // https://stackoverflow.com/questions/3418231/replace-part-of-a-string-with-another-string
  auto replace = [](const std::string& str_, const std::string& from,
                     const std::string& to) -> string {
    auto str = str_;
    if (from.empty()) return str;
    size_t start_pos = 0;
    while ((start_pos = str.find(from, start_pos)) != std::string::npos) {
      str.replace(start_pos, from.length(), to);
      start_pos += to.length();
    }
    return str;
  };

  // convert textures
  auto texture_paths = vector<string>{};
  if (gltf.contains("images")) {
    try {
      for (auto& gimage : gltf.at("images")) {
        scene.textures.emplace_back();
        texture_paths.push_back(replace(gimage.value("uri", ""), "%20", " "));
      }
    } catch (...) {
      throw io_error::parse_error(filename);
    }
  }

  // convert materials
  if (gltf.contains("materials")) {
    try {
      for (auto& gmaterial : gltf.at("materials")) {
        auto& material    = scene.materials.emplace_back();
        material.type     = material_type::gltfpbr;
        material.emission = gmaterial.value("emissiveFactor", vec3f{0, 0, 0});
        material.emission_tex = get_texture(gmaterial, "emissiveTexture");
        material.normal_tex   = get_texture(gmaterial, "normalTexture");
        if (gmaterial.contains("pbrMetallicRoughness")) {
          auto& gpbr         = gmaterial.at("pbrMetallicRoughness");
          auto  base         = gpbr.value("baseColorFactor", vec4f{1, 1, 1, 1});
          material.color     = xyz(base);
          material.opacity   = base.w;
          material.metallic  = gpbr.value("metallicFactor", 1.0f);
          material.roughness = gpbr.value("roughnessFactor", 1.0f);
          material.color_tex = get_texture(gpbr, "baseColorTexture");
          material.roughness_tex = get_texture(
              gpbr, "metallicRoughnessTexture");
        }
        if (gmaterial.contains("extensions") &&
            gmaterial.at("extensions").contains("KHR_materials_transmission")) {
          auto& gtransmission =
              gmaterial.at("extensions").at("KHR_materials_transmission");
          auto transmission = gtransmission.value("transmissionFactor", 1.0f);
          if (transmission > 0) {
            material.type      = material_type::transparent;
            material.color     = {transmission, transmission, transmission};
            material.color_tex = get_texture(gmaterial, "transmissionTexture");
            // material.roughness = 0; // leave it set from before
          }
        }
      }
    } catch (...) {
      throw io_error::parse_error(filename);
    }
  }

  // convert meshes
  auto mesh_primitives = vector<vector<sceneio_instance>>{};
  if (gltf.contains("meshes")) {
    try {
      auto type_components = unordered_map<string, int>{
          {"SCALAR", 1}, {"VEC2", 2}, {"VEC3", 3}, {"VEC4", 4}};
      for (auto& gmesh : gltf.at("meshes")) {
        auto& primitives = mesh_primitives.emplace_back();
        if (!gmesh.contains("primitives")) continue;
        for (auto& gprimitive : gmesh.at("primitives")) {
          if (!gprimitive.contains("attributes")) continue;
          auto& shape       = scene.shapes.emplace_back();
          auto& instance    = primitives.emplace_back();
          instance.shape    = (int)scene.shapes.size() - 1;
          instance.material = gprimitive.value("material", -1);
          for (auto& [gname, gattribute] :
              gprimitive.at("attributes").items()) {
            auto& gaccessor = gltf.at("accessors").at(gattribute.get<int>());
            if (gaccessor.contains("sparse"))
              throw std::invalid_argument{"sparse accessor"};
            auto& gview =
                gltf.at("bufferViews").at(gaccessor.value("bufferView", -1));
            auto& buffer      = buffers.at(gview.value("buffer", 0));
            auto  components  = type_components.at(gaccessor.value("type", ""));
            auto  dcomponents = components;
            auto  count       = gaccessor.value("count", (size_t)0);
            auto  data        = (float*)nullptr;
            if (gname == "POSITION") {
              if (components != 3)
                throw std::invalid_argument{"invalid accessor"};
              shape.positions.resize(count);
              data = (float*)shape.positions.data();
            } else if (gname == "NORMAL") {
              if (components != 3)
                throw std::invalid_argument{"invalid accessor"};
              shape.normals.resize(count);
              data = (float*)shape.normals.data();
            } else if (gname == "TEXCOORD" || gname == "TEXCOORD_0") {
              if (components != 2)
                throw std::invalid_argument{"invalid accessor"};
              shape.texcoords.resize(count);
              data = (float*)shape.texcoords.data();
            } else if (gname == "COLOR" || gname == "COLOR_0") {
              if (components != 3 && components != 4)
                throw std::invalid_argument{"invalid accessor"};
              shape.colors.resize(count);
              data = (float*)shape.colors.data();
              if (components == 3) {
                dcomponents = 4;
                for (auto& c : shape.colors) c.w = 1;
              }
            } else if (gname == "TANGENT") {
              if (components != 4)
                throw std::invalid_argument{"invalid accessor"};
              shape.tangents.resize(count);
              data = (float*)shape.tangents.data();
            } else if (gname == "RADIUS") {
              if (components != 1)
                throw std::invalid_argument{"invalid accessor"};
              shape.radius.resize(count);
              data = (float*)shape.radius.data();
            } else {
              // ignore
              continue;
            }
            // convert values
            auto current = buffer.data() +
                           gaccessor.value("byteOffset", (size_t)0) +
                           gview.value("byteOffset", (size_t)0);
            auto stride = gaccessor.value("byteStride", (size_t)0);
            auto ctype  = gaccessor.value("componentType", 0);
            if (ctype == 5121) {
              if (stride == 0) stride = components * 1;
              for (auto idx = 0; idx < count; idx++, current += stride) {
                for (auto comp = 0; comp < components; comp++) {
                  data[idx * dcomponents + comp] =
                      *(byte*)(current + comp * 1) / 255.0f;
                }
              }
            } else if (ctype == 5123) {
              if (stride == 0) stride = components * 2;
              for (auto idx = 0; idx < count; idx++, current += stride) {
                for (auto comp = 0; comp < components; comp++) {
                  data[idx * dcomponents + comp] =
                      *(ushort*)(current + comp * 2) / 65535.0f;
                }
              }
            } else if (ctype == 5126) {
              if (stride == 0) stride = components * 4;
              for (auto idx = 0; idx < count; idx++, current += stride) {
                for (auto comp = 0; comp < components; comp++) {
                  data[idx * dcomponents + comp] = *(
                      float*)(current + comp * 4);
                }
              }
            } else {
              throw std::invalid_argument{"invalid accessor"};
            }
            // fixes
            if (gname == "TANGENT") {
              for (auto& t : shape.tangents) t.w = -t.w;
            }
          }
          // mode
          auto mode = gprimitive.value("mode", 4);
          // indices
          if (!gprimitive.contains("indices")) {
            if (mode == 4) {  // triangles
              shape.triangles.resize(shape.positions.size() / 3);
              for (auto i = 0; i < shape.positions.size() / 3; i++)
                shape.triangles[i] = {i * 3 + 0, i * 3 + 1, i * 3 + 2};
            } else if (mode == 6) {  // fans
              shape.triangles.resize(shape.positions.size() - 2);
              for (auto i = 2; i < shape.positions.size(); i++)
                shape.triangles[i - 2] = {0, i - 1, i};
            } else if (mode == 5) {  // strips
              shape.triangles.resize(shape.positions.size() - 2);
              for (auto i = 2; i < shape.positions.size(); i++)
                shape.triangles[i - 2] = {i - 2, i - 1, i};
            } else if (mode == 1) {  // lines
              shape.lines.resize(shape.positions.size() / 2);
              for (auto i = 0; i < shape.positions.size() / 2; i++)
                shape.lines[i] = {i * 2 + 0, i * 2 + 1};
            } else if (mode == 2) {  // lines loops
              shape.lines.resize(shape.positions.size());
              for (auto i = 1; i < shape.positions.size(); i++)
                shape.lines[i - 1] = {i - 1, i};
              shape.lines.back() = {(int)shape.positions.size() - 1, 0};
            } else if (mode == 3) {  // lines strips
              shape.lines.resize(shape.positions.size() - 1);
              for (auto i = 1; i < shape.positions.size(); i++)
                shape.lines[i - 1] = {i - 1, i};
            } else if (mode == 0) {  // points strips
              // points
              throw io_error{filename, "primitive_error"};
            } else {
              throw io_error{filename, "primitive_error"};
            }
          } else {
            auto& gaccessor =
                gltf.at("accessors").at(gprimitive.value("indices", -1));
            auto& gview =
                gltf.at("bufferViews").at(gaccessor.value("bufferView", -1));
            auto& buffer = buffers.at(gview.value("buffer", 0));
            if (gaccessor.value("type", "") != "SCALAR")
              throw std::invalid_argument{"invalid accessor"};
            auto count   = gaccessor.value("count", (size_t)0);
            auto indices = vector<int>(count);
            // convert values
            auto current = buffer.data() +
                           gaccessor.value("byteOffset", (size_t)0) +
                           gview.value("byteOffset", (size_t)0);
            auto stride = gaccessor.value("byteStride", (size_t)0);
            auto ctype  = gaccessor.value("componentType", 0);
            if (ctype == 5121) {
              if (stride == 0) stride = 1;
              for (auto idx = 0; idx < count; idx++, current += stride) {
                indices[idx] = (int)*(byte*)current;
              }
            } else if (ctype == 5123) {
              if (stride == 0) stride = 2;
              for (auto idx = 0; idx < count; idx++, current += stride) {
                indices[idx] = (int)*(ushort*)current;
              }
            } else if (ctype == 5125) {
              if (stride == 0) stride = 4;
              for (auto idx = 0; idx < count; idx++, current += stride) {
                indices[idx] = (int)*(uint*)current;
              }
            } else {
              throw std::invalid_argument{"invalid accessor"};
            }
            if (mode == 4) {  // triangles
              shape.triangles.resize(indices.size() / 3);
              for (auto i = 0; i < (int)indices.size() / 3; i++) {
                shape.triangles[i] = {
                    indices[i * 3 + 0], indices[i * 3 + 1], indices[i * 3 + 2]};
              }
            } else if (mode == 6) {  // fans
              shape.triangles.resize(indices.size() - 2);
              for (auto i = 2; i < (int)indices.size(); i++) {
                shape.triangles[i - 2] = {
                    indices[0], indices[i - 1], indices[i + 0]};
              }
            } else if (mode == 5) {  // strips
              shape.triangles.resize(indices.size() - 2);
              for (auto i = 2; i < (int)indices.size(); i++) {
                shape.triangles[i - 2] = {
                    indices[i - 2], indices[i - 1], indices[i + 0]};
              }
            } else if (mode == 1) {  // lines
              shape.lines.resize(indices.size() / 2);
              for (auto i = 0; i < (int)indices.size() / 2; i++) {
                shape.lines[i] = {indices[i * 2 + 0], indices[i * 2 + 1]};
              }
            } else if (mode == 2) {  // lines loops
              shape.lines.resize(indices.size());
              for (auto i = 0; i < (int)indices.size(); i++) {
                shape.lines[i] = {
                    indices[i + 0], indices[i + 1] % (int)indices.size()};
              }
            } else if (mode == 3) {  // lines strips
              shape.lines.resize(indices.size() - 1);
              for (auto i = 0; i < (int)indices.size() - 1; i++) {
                shape.lines[i] = {indices[i + 0], indices[i + 1]};
              }
            } else if (mode == 0) {  // points strips
              // points
              throw io_error{filename, "primitive_error"};
            } else {
              throw io_error{filename, "primitive_error"};
            }
          }
        }
      }
    } catch (io_error& error) {
      throw;
    } catch (...) {
      throw io_error::parse_error(filename);
    }
  }

  // convert nodes
  if (gltf.contains("nodes")) {
    try {
      auto parents = vector<int>(gltf.at("nodes").size(), -1);
      auto lxforms = vector<frame3f>(gltf.at("nodes").size(), identity3x4f);
      auto node_id = 0;
      for (auto& gnode : gltf.at("nodes")) {
        auto& xform = lxforms.at(node_id);
        if (gnode.contains("matrix")) {
          xform = mat_to_frame(gnode.value("matrix", identity4x4f));
        }
        if (gnode.contains("scale")) {
          xform = scaling_frame(gnode.value("scale", vec3f{1, 1, 1})) * xform;
        }
        if (gnode.contains("rotation")) {
          xform = rotation_frame(gnode.value("rotation", vec4f{0, 0, 0, 1})) *
                  xform;
        }
        if (gnode.contains("translation")) {
          xform = translation_frame(
                      gnode.value("translation", vec3f{0, 0, 0})) *
                  xform;
        }
        if (gnode.contains("children")) {
          for (auto& gchild : gnode.at("children")) {
            parents.at(gchild.get<int>()) = node_id;
          }
        }
        node_id++;
      }
      auto xforms = vector<frame3f>(gltf.at("nodes").size(), identity3x4f);
      node_id     = 0;
      for (auto& gnode : gltf.at("nodes")) {
        if (!gnode.contains("camera") && !gnode.contains("mesh")) {
          node_id++;
          continue;
        }
        auto& xform = xforms.at(node_id);
        xform       = lxforms.at(node_id);
        auto parent = parents.at(node_id);
        while (parent >= 0) {
          xform  = lxforms.at(parent) * xform;
          parent = parents.at(parent);
        }
        if (gnode.contains("camera")) {
          auto& camera = scene.cameras.emplace_back();
          camera       = cameras.at(gnode.value("camera", -1));
          camera.frame = xform;
        }
        if (gnode.contains("mesh")) {
          for (auto& primitive : mesh_primitives.at(gnode.value("mesh", -1))) {
            auto& instance = scene.instances.emplace_back();
            instance       = primitive;
            instance.frame = xform;
          }
        }
        node_id++;
      }
    } catch (...) {
      throw io_error::parse_error(filename);
    }
  }

  try {
    if (noparallel) {
      // load texture
      for (auto& texture : scene.textures) {
        auto& path = texture_paths[&texture - &scene.textures.front()];
        load_texture(path_join(dirname, path), texture);
      }
    } else {
      // load textures
      parallel_foreach(scene.textures, [&](auto& texture) {
        auto& path = texture_paths[&texture - &scene.textures.front()];
        return load_texture(path_join(dirname, path), texture);
      });
    }
  } catch (io_error& error) {
    throw io_error::dependent_error(filename, error);
  }

  // fix scene
  add_missing_material(scene);
  add_missing_camera(scene);
  add_missing_radius(scene);
}

// Load a scene
static void save_gltf_scene(
    const string& filename, const scene_data& scene, bool noparallel) {
  // convert scene to json
  auto gltf = njson::object();

  // asset
  {
    auto& gasset        = gltf["asset"];
    gasset              = njson::object();
    gasset["version"]   = "2.0";
    gasset["generator"] = "Yocto/GL - https://github.com/xelatihy/yocto-gl";
    if (!scene.copyright.empty()) gasset["copyright"] = scene.copyright;
  }

  // cameras
  if (!scene.cameras.empty()) {
    auto& gcameras = gltf["cameras"];
    gcameras       = njson::array();
    for (auto& camera : scene.cameras) {
      auto& gcamera               = gcameras.emplace_back();
      gcamera                     = njson::object();
      gcamera["name"]             = get_camera_name(scene, camera);
      gcamera["type"]             = "perspective";
      auto& gperspective          = gcamera["perspective"];
      gperspective                = njson::object();
      gperspective["aspectRatio"] = camera.aspect;
      gperspective["yfov"]        = 0.660593;  // TODO(fabio): yfov
      gperspective["znear"]       = 0.001;     // TODO(fabio): configurable?
    }
  }

  // textures
  if (!scene.textures.empty()) {
    auto& gtextures  = gltf["textures"];
    gtextures        = njson::array();
    auto& gsamplers  = gltf["samplers"];
    gsamplers        = njson::array();
    auto& gimages    = gltf["images"];
    gimages          = njson::array();
    auto& gsampler   = gsamplers.emplace_back();
    gsampler         = njson::object();
    gsampler["name"] = "sampler";
    for (auto& texture : scene.textures) {
      auto  name          = get_texture_name(scene, texture);
      auto& gimage        = gimages.emplace_back();
      gimage              = njson::object();
      gimage["name"]      = name;
      gimage["uri"]       = "textures/" + name + ".png";
      auto& gtexture      = gtextures.emplace_back();
      gtexture            = njson::object();
      gtexture["name"]    = name;
      gtexture["sampler"] = 0;
      gtexture["source"]  = (int)gimages.size() - 1;
    }
  }

  // materials
  if (!scene.materials.empty()) {
    auto& gmaterials = gltf["materials"];
    gmaterials       = njson::array();
    for (auto& material : scene.materials) {
      auto& gmaterial             = gmaterials.emplace_back();
      gmaterial                   = njson::object();
      gmaterial["name"]           = get_material_name(scene, material);
      gmaterial["emissiveFactor"] = material.emission;
      auto& gpbr                  = gmaterial["pbrMetallicRoughness"];
      gpbr                        = njson::object();
      gpbr["baseColorFactor"]     = vec4f{material.color.x, material.color.y,
          material.color.z, material.opacity};
      gpbr["metallicFactor"]      = material.metallic;
      gpbr["roughnessFactor"]     = material.roughness;
      if (material.emission_tex != invalidid) {
        gmaterial["emissiveTexture"]          = njson::object();
        gmaterial["emissiveTexture"]["index"] = material.emission_tex;
      }
      if (material.normal_tex != invalidid) {
        gmaterial["normalTexture"]          = njson::object();
        gmaterial["normalTexture"]["index"] = material.normal_tex;
      }
      if (material.color_tex != invalidid) {
        gpbr["baseColorTexture"]          = njson::object();
        gpbr["baseColorTexture"]["index"] = material.color_tex;
      }
      if (material.roughness_tex != invalidid) {
        gpbr["metallicRoughnessTexture"]          = njson::object();
        gpbr["metallicRoughnessTexture"]["index"] = material.roughness_tex;
      }
    }
  }

  // add an accessor
  auto set_view = [](njson& gview, njson& gbuffer, const auto& data,
                      size_t buffer_id) {
    gview                 = njson::object();
    gview["buffer"]       = buffer_id;
    gview["byteLength"]   = data.size() * sizeof(data.front());
    gview["byteOffset"]   = gbuffer["byteLength"];
    gbuffer["byteLength"] = gbuffer.value("byteLength", (size_t)0) +
                            data.size() * sizeof(data.front());
  };
  auto set_vaccessor = [](njson& gaccessor, const auto& data, size_t view_id,
                           bool minmax = false) {
    static auto types = unordered_map<size_t, string>{
        {1, "SCALAR"}, {2, "VEC2"}, {3, "VEC3"}, {4, "VEC4"}};
    gaccessor                  = njson::object();
    gaccessor["bufferView"]    = view_id;
    gaccessor["componentType"] = 5126;
    gaccessor["count"]         = data.size();
    gaccessor["type"]          = types.at(sizeof(data.front()) / sizeof(float));
    if constexpr (sizeof(data.front()) == sizeof(vec3f)) {
      if (minmax) {
        auto bbox = invalidb3f;
        for (auto& value : data) bbox = merge(bbox, value);
        gaccessor["min"] = bbox.min;
        gaccessor["max"] = bbox.max;
      }
    }
  };
  auto set_iaccessor = [](njson& gaccessor, const auto& data, size_t view_id,
                           bool minmax = false) {
    gaccessor                  = njson::object();
    gaccessor["bufferView"]    = view_id;
    gaccessor["componentType"] = 5125;
    gaccessor["count"] = data.size() * sizeof(data.front()) / sizeof(int);
    gaccessor["type"]  = "SCALAR";
  };

  // meshes
  auto shape_primitives = vector<njson>();
  shape_primitives.reserve(scene.shapes.size());
  if (!scene.shapes.empty()) {
    auto& gaccessors = gltf["accessors"];
    gaccessors       = njson::array();
    auto& gviews     = gltf["bufferViews"];
    gviews           = njson::array();
    auto& gbuffers   = gltf["buffers"];
    gbuffers         = njson::array();
    for (auto& shape : scene.shapes) {
      auto& gbuffer         = gbuffers.emplace_back();
      gbuffer["uri"]        = "shapes/" + get_shape_name(scene, shape) + ".bin";
      gbuffer["byteLength"] = (size_t)0;
      auto& gprimitive      = shape_primitives.emplace_back();
      gprimitive            = njson::object();
      auto& gattributes     = gprimitive["attributes"];
      gattributes           = njson::object();
      if (!shape.positions.empty()) {
        set_view(gviews.emplace_back(), gbuffer, shape.positions,
            gbuffers.size() - 1);
        set_vaccessor(gaccessors.emplace_back(), shape.positions,
            gviews.size() - 1, true);
        gattributes["POSITION"] = (int)gaccessors.size() - 1;
      }
      if (!shape.normals.empty()) {
        set_view(
            gviews.emplace_back(), gbuffer, shape.normals, gbuffers.size() - 1);
        set_vaccessor(
            gaccessors.emplace_back(), shape.normals, gviews.size() - 1);
        gattributes["NORMAL"] = (int)gaccessors.size() - 1;
      }
      if (!shape.texcoords.empty()) {
        set_view(gviews.emplace_back(), gbuffer, shape.texcoords,
            gbuffers.size() - 1);
        set_vaccessor(
            gaccessors.emplace_back(), shape.texcoords, gviews.size() - 1);
        gattributes["TEXCOORD_0"] = (int)gaccessors.size() - 1;
      }
      if (!shape.colors.empty()) {
        set_view(
            gviews.emplace_back(), gbuffer, shape.colors, gbuffers.size() - 1);
        set_vaccessor(
            gaccessors.emplace_back(), shape.colors, gviews.size() - 1);
        gattributes["COLOR_0"] = (int)gaccessors.size() - 1;
      }
      if (!shape.radius.empty()) {
        set_view(
            gviews.emplace_back(), gbuffer, shape.radius, gbuffers.size() - 1);
        set_vaccessor(
            gaccessors.emplace_back(), shape.radius, gviews.size() - 1);
        gattributes["RADIUS"] = (int)gaccessors.size() - 1;
      }
      if (!shape.points.empty()) {
        set_view(
            gviews.emplace_back(), gbuffer, shape.points, gbuffers.size() - 1);
        set_iaccessor(
            gaccessors.emplace_back(), shape.points, gviews.size() - 1);
        gprimitive["indices"] = (int)gaccessors.size() - 1;
        gprimitive["mode"]    = 0;
      } else if (!shape.lines.empty()) {
        set_view(
            gviews.emplace_back(), gbuffer, shape.lines, gbuffers.size() - 1);
        set_iaccessor(
            gaccessors.emplace_back(), shape.lines, gviews.size() - 1);
        gprimitive["indices"] = (int)gaccessors.size() - 1;
        gprimitive["mode"]    = 1;
      } else if (!shape.triangles.empty()) {
        set_view(gviews.emplace_back(), gbuffer, shape.triangles,
            gbuffers.size() - 1);
        set_iaccessor(
            gaccessors.emplace_back(), shape.triangles, gviews.size() - 1);
        gprimitive["indices"] = (int)gaccessors.size() - 1;
        gprimitive["mode"]    = 4;
      } else if (!shape.quads.empty()) {
        auto triangles = quads_to_triangles(shape.quads);
        set_view(
            gviews.emplace_back(), gbuffer, triangles, gbuffers.size() - 1);
        set_iaccessor(gaccessors.emplace_back(), triangles, gviews.size() - 1);
        gprimitive["indices"] = (int)gaccessors.size() - 1;
        gprimitive["mode"]    = 4;
      }
    }
  }

  // meshes
  using mesh_key = pair<int, int>;
  struct mesh_key_hash {
    size_t operator()(const mesh_key& v) const {
      const std::hash<int> hasher = std::hash<int>();
      auto                 h      = (size_t)0;
      h ^= hasher(v.first) + 0x9e3779b9 + (h << 6) + (h >> 2);
      h ^= hasher(v.second) + 0x9e3779b9 + (h << 6) + (h >> 2);
      return h;
    }
  };
  auto mesh_map = unordered_map<mesh_key, size_t, mesh_key_hash>{};
  if (!scene.instances.empty()) {
    auto& gmeshes = gltf["meshes"];
    gmeshes       = njson::array();
    for (auto& instance : scene.instances) {
      auto key = mesh_key{instance.shape, instance.material};
      if (mesh_map.find(key) != mesh_map.end()) continue;
      auto& gmesh   = gmeshes.emplace_back();
      gmesh         = njson::object();
      gmesh["name"] = get_shape_name(scene, instance.shape) + "_" +
                      get_material_name(scene, instance.material);
      gmesh["primitives"] = njson::array();
      gmesh["primitives"].push_back(shape_primitives.at(instance.shape));
      gmesh["primitives"].back()["material"] = instance.material;
      mesh_map[key]                          = gmeshes.size() - 1;
    }
  } else if (!scene.shapes.empty()) {
    auto& gmeshes = gltf["meshes"];
    gmeshes       = njson::array();
    auto shape_id = 0;
    for (auto& primitives : shape_primitives) {
      auto& gmesh         = gmeshes.emplace_back();
      gmesh               = njson::object();
      gmesh["name"]       = get_shape_name(scene, shape_id++);
      gmesh["primitives"] = njson::array();
      gmesh["primitives"].push_back(primitives);
    }
  }

  // nodes
  if (!scene.cameras.empty() || !scene.instances.empty()) {
    auto& gnodes   = gltf["nodes"];
    gnodes         = njson::array();
    auto camera_id = 0;
    for (auto& camera : scene.cameras) {
      auto& gnode     = gnodes.emplace_back();
      gnode           = njson::object();
      gnode["name"]   = get_camera_name(scene, camera);
      gnode["matrix"] = frame_to_mat(camera.frame);
      gnode["camera"] = camera_id++;
    }
    for (auto& instance : scene.instances) {
      auto& gnode     = gnodes.emplace_back();
      gnode           = njson::object();
      gnode["name"]   = get_instance_name(scene, instance);
      gnode["matrix"] = frame_to_mat(instance.frame);
      gnode["mesh"]   = mesh_map.at({instance.shape, instance.material});
    }
    // root children
    auto& groot     = gnodes.emplace_back();
    groot           = njson::object();
    groot["name"]   = "root";
    auto& gchildren = groot["children"];
    gchildren       = njson::array();
    for (auto idx = (size_t)0; idx < gnodes.size() - 1; idx++)
      gchildren.push_back(idx);
    // scene
    auto& gscenes     = gltf["scenes"];
    gscenes           = njson::array();
    auto& gscene      = gscenes.emplace_back();
    gscene            = njson::object();
    auto& gscenenodes = gscene["nodes"];
    gscenenodes       = njson::array();
    gscenenodes.push_back(gnodes.size() - 1);
    gltf["scene"] = 0;
  }

  // save json
  save_njson(filename, gltf);

  // get filename from name
  auto make_filename = [filename](const string& name, const string& group,
                           const string& extension) {
    return path_join(path_dirname(filename), group, name + extension);
  };

  // dirname
  auto dirname = path_dirname(filename);

  try {
    if (noparallel) {
      // save shapes
      for (auto& shape : scene.shapes) {
        auto path = "shapes/" + get_shape_name(scene, shape) + ".bin";
        save_binshape(path_join(dirname, path), shape);
      }
      // save textures
      for (auto& texture : scene.textures) {
        auto path = "textures/" + get_texture_name(scene, texture) +
                    (!texture.pixelsf.empty() ? ".hdr" : ".png");
        save_texture(path_join(dirname, path), texture);
      }
    } else {
      // save shapes
      parallel_foreach(scene.shapes, [&](auto& shape) {
        auto path = "shapes/" + get_shape_name(scene, shape) + ".bin";
        save_binshape(path_join(dirname, path), shape);
      });
      // save textures
      parallel_foreach(scene.textures, [&](auto& texture) {
        auto path = "textures/" + get_texture_name(scene, texture) +
                    (!texture.pixelsf.empty() ? ".hdr"s : ".png"s);
        save_texture(path_join(dirname, path), texture);
      });
    }
  } catch (io_error& error) {
    throw io_error::dependent_error(filename, error);
  }
}

}  // namespace yocto

// -----------------------------------------------------------------------------
// IMPLEMENTATION OF PBRT
// -----------------------------------------------------------------------------
namespace yocto {

// load pbrt scenes
static void load_pbrt_scene(
    const string& filename, scene_data& scene, bool noparallel) {
  // load pbrt
  auto pbrt = load_pbrt(filename);

  // convert cameras
  for (auto& pcamera : pbrt.cameras) {
    auto& camera  = scene.cameras.emplace_back();
    camera.frame  = pcamera.frame;
    camera.aspect = pcamera.aspect;
    camera.film   = 0.036f;
    camera.lens   = pcamera.lens;
    camera.focus  = pcamera.focus;
  }

  // convert material
  auto texture_paths = vector<string>{};
  for (auto& ptexture : pbrt.textures) {
    scene.textures.emplace_back();
    texture_paths.push_back(ptexture.filename);
  }

  // material type map
  auto material_type_map = unordered_map<pbrt_mtype, material_type>{
      {pbrt_mtype::matte, material_type::matte},
      {pbrt_mtype::plastic, material_type::glossy},
      {pbrt_mtype::metal, material_type::metallic},
      {pbrt_mtype::glass, material_type::refractive},
      {pbrt_mtype::thinglass, material_type::transparent},
      {pbrt_mtype::subsurface, material_type::matte},
  };

  // convert material
  for (auto& pmaterial : pbrt.materials) {
    auto& material = scene.materials.emplace_back();
    material.type  = material_type_map.at(pmaterial.type);
    if (pmaterial.emission != zero3f) {
      material.type = material_type::matte;
    }
    material.emission  = pmaterial.emission;
    material.color     = pmaterial.color;
    material.ior       = pmaterial.ior;
    material.roughness = pmaterial.roughness;
    material.opacity   = pmaterial.opacity;
    material.color_tex = pmaterial.color_tex;
  }

  // convert shapes
  auto shapes_paths = vector<string>{};
  for (auto& pshape : pbrt.shapes) {
    auto& shape = scene.shapes.emplace_back();
    shapes_paths.emplace_back(pshape.filename_);
    shape.positions = pshape.positions;
    shape.normals   = pshape.normals;
    shape.texcoords = pshape.texcoords;
    shape.triangles = pshape.triangles;
    for (auto& uv : shape.texcoords) uv.y = 1 - uv.y;
    if (!pshape.instanced) {
      auto& instance    = scene.instances.emplace_back();
      instance.frame    = pshape.frame;
      instance.shape    = (int)scene.shapes.size() - 1;
      instance.material = pshape.material;
    } else {
      for (auto& frame : pshape.instances) {
        auto& instance    = scene.instances.emplace_back();
        instance.frame    = frame * pshape.frame;
        instance.shape    = (int)scene.shapes.size() - 1;
        instance.material = pshape.material;
      }
    }
  }

  // convert environments
  for (auto& penvironment : pbrt.environments) {
    auto& environment        = scene.environments.emplace_back();
    environment.frame        = penvironment.frame;
    environment.emission     = penvironment.emission;
    environment.emission_tex = penvironment.emission_tex;
  }

  // lights
  for (auto& plight : pbrt.lights) {
    auto& shape = scene.shapes.emplace_back();
    shapes_paths.emplace_back();
    shape.triangles   = plight.area_triangles;
    shape.positions   = plight.area_positions;
    shape.normals     = plight.area_normals;
    auto& material    = scene.materials.emplace_back();
    material.emission = plight.area_emission;
    auto& instance    = scene.instances.emplace_back();
    instance.shape    = (int)scene.shapes.size() - 1;
    instance.material = (int)scene.materials.size() - 1;
    instance.frame    = plight.area_frame;
  }

  // dirname
  auto dirname = path_dirname(filename);

  try {
    if (noparallel) {
      // load shape
      for (auto& shape : scene.shapes) {
        auto& path = shapes_paths[&shape - &scene.shapes.front()];
        if (path.empty()) continue;
        load_shape(path_join(dirname, path), shape, true);
      }
      // load texture
      for (auto& texture : scene.textures) {
        auto& path = texture_paths[&texture - &scene.textures.front()];
        load_texture(path_join(dirname, path), texture);
      }
    } else {
      // load shapes
      parallel_foreach(scene.shapes, [&](auto& shape) {
        auto& path = shapes_paths[&shape - &scene.shapes.front()];
        if (path.empty()) return;
        load_shape(path_join(dirname, path), shape, true);
      });
      // load textures
      parallel_foreach(scene.textures, [&](auto& texture) {
        auto& path = texture_paths[&texture - &scene.textures.front()];
        load_texture(path_join(dirname, path), texture);
      });
    }
  } catch (io_error& error) {
    throw io_error::dependent_error(filename, error);
  }

  // fix scene
  add_missing_camera(scene);
  add_missing_radius(scene);
}

// Save a pbrt scene
static void save_pbrt_scene(
    const string& filename, const scene_data& scene, bool noparallel) {
  // save pbrt
  auto pbrt = pbrt_model{};

  // convert camera
  auto& camera       = scene.cameras.front();
  auto& pcamera      = pbrt.cameras.emplace_back();
  pcamera.frame      = camera.frame;
  pcamera.lens       = camera.lens;
  pcamera.aspect     = camera.aspect;
  pcamera.resolution = {1280, (int)(1280 / pcamera.aspect)};

  // convert textures
  for (auto& texture : scene.textures) {
    auto& ptexture    = pbrt.textures.emplace_back();
    ptexture.filename = "textures/" + get_texture_name(scene, texture) +
                        (!texture.pixelsf.empty() ? ".hdr" : ".png");
  }

  // material type map
  auto material_type_map = unordered_map<material_type, pbrt_mtype>{
      {material_type::matte, pbrt_mtype::matte},
      {material_type::glossy, pbrt_mtype::plastic},
      {material_type::metallic, pbrt_mtype::metal},
      {material_type::refractive, pbrt_mtype::glass},
      {material_type::transparent, pbrt_mtype::thinglass},
      {material_type::subsurface, pbrt_mtype::matte},
      {material_type::volume, pbrt_mtype::matte},
  };

  // convert materials
  for (auto& material : scene.materials) {
    auto& pmaterial     = pbrt.materials.emplace_back();
    pmaterial.name      = get_material_name(scene, material);
    pmaterial.type      = material_type_map.at(material.type);
    pmaterial.emission  = material.emission;
    pmaterial.color     = material.color;
    pmaterial.roughness = material.roughness;
    pmaterial.ior       = material.ior;
    pmaterial.opacity   = material.opacity;
    pmaterial.color_tex = material.color_tex;
  }

  // convert instances
  for (auto& instance : scene.instances) {
    auto& pshape     = pbrt.shapes.emplace_back();
    pshape.filename_ = get_shape_name(scene, instance.shape) + ".ply";
    pshape.frame     = instance.frame;
    pshape.frend     = instance.frame;
    pshape.material  = instance.material;
  }

  // convert environments
  for (auto& environment : scene.environments) {
    auto& penvironment        = pbrt.environments.emplace_back();
    penvironment.emission     = environment.emission;
    penvironment.emission_tex = environment.emission_tex;
  }

  // save pbrt
  save_pbrt(filename, pbrt);

  // dirname
  auto dirname = path_dirname(filename);

  try {
    if (noparallel) {
      // save textures
      for (auto& shape : scene.shapes) {
        auto path = "shapes/" + get_shape_name(scene, shape) + ".ply";
        save_shape(path_join(dirname, path), shape, true);
      }
      // save shapes
      for (auto& texture : scene.textures) {
        auto path = "textures/" + get_texture_name(scene, texture) +
                    (!texture.pixelsf.empty() ? ".hdr" : ".png");
        save_texture(path_join(dirname, path), texture);
      }
    } else {
      // save shapes
      parallel_foreach(scene.shapes, [&](auto& shape) {
        auto path = "shapes/" + get_shape_name(scene, shape) + ".ply";
        save_shape(path_join(dirname, path), shape, true);
      });
      // save textures
      parallel_foreach(scene.textures, [&](auto& texture) {
        auto path = "textures/" + get_texture_name(scene, texture) +
                    (!texture.pixelsf.empty() ? ".hdr"s : ".png"s);
        save_texture(path_join(dirname, path), texture);
      });
    }
  } catch (io_error& error) {
    throw io_error::dependent_error(filename, error);
  }
}

}  // namespace yocto

#if 0

// -----------------------------------------------------------------------------
// IMPLEMENTATION FOR VOLUME IMAGE IO
// -----------------------------------------------------------------------------
namespace yocto {

// Volume load
static bool load_yvol(const string& filename, int& width, int& height,
    int& depth, int& components, vector<float>& voxels, string& error) {
  // error helpers
  auto open_error = [filename, &error]() {
    error = filename + ": file not found";
    return false;
  };
  auto parse_error = [filename, &error]() {
    error = filename + ": parse error";
    return false;
  };
  auto read_error = [filename, &error]() {
    error = filename + ": read error";
    return false;
  };

  // Split a string
  auto split_string = [](const string& str) -> vector<string> {
    auto ret = vector<string>();
    if (str.empty()) return ret;
    auto lpos = (size_t)0;
    while (lpos != string::npos) {
      auto pos = str.find_first_of(" \t\n\r", lpos);
      if (pos != string::npos) {
        if (pos > lpos) ret.push_back(str.substr(lpos, pos - lpos));
        lpos = pos + 1;
      } else {
        if (lpos < str.size()) ret.push_back(str.substr(lpos));
        lpos = pos;
      }
    }
    return ret;
  };

  auto fs       = fopen_utf8(filename.c_str(), "rb");
  auto fs_guard = unique_ptr<FILE, int (*)(FILE*)>(fs, &fclose);
  if (!fs) return open_error();

  // buffer
  auto buffer = array<char, 4096>{};
  auto toks   = vector<string>();

  // read magic
  if (!fgets(buffer.data(), (int)buffer.size(), fs)) return parse_error();
  toks = split_string(buffer.data());
  if (toks[0] != "YVOL") return parse_error();

  // read width, height
  if (!fgets(buffer.data(), (int)buffer.size(), fs)) return parse_error();
  toks       = split_string(buffer.data());
  width      = atoi(toks[0].c_str());
  height     = atoi(toks[1].c_str());
  depth      = atoi(toks[2].c_str());
  components = atoi(toks[3].c_str());

  // read data
  auto nvoxels = (size_t)width * (size_t)height * (size_t)depth;
  auto nvalues = nvoxels * (size_t)components;
  voxels       = vector<float>(nvalues);
  if (!read_values(fs, voxels.data(), nvalues)) return read_error();

  // done
  return true;
}

// save pfm
static bool save_yvol(const string& filename, int width, int height, int depth,
    int components, const vector<float>& voxels, string& error) {
  // error helpers
  auto open_error = [filename, &error]() {
    error = filename + ": file not found";
    return false;
  };
  auto write_error = [filename, &error]() {
    error = filename + ": read error";
    return false;
  };

  auto fs       = fopen_utf8(filename.c_str(), "wb");
  auto fs_guard = unique_ptr<FILE, int (*)(FILE*)>(fs, &fclose);
  if (!fs) return open_error();

  if (!write_text(fs, "YVOL\n")) return write_error();
  if (!write_text(fs, std::to_string(width) + " " + std::to_string(height) +
                          " " + std::to_string(depth) + " " +
                          std::to_string(components) + "\n"))
    return write_error();
  auto nvalues = (size_t)width * (size_t)height * (size_t)depth *
                 (size_t)components;
  if (!write_values(fs, voxels.data(), nvalues)) return write_error();
  return true;
}

// Loads volume data from binary format.
bool load_volume(const string& filename, volume<float>& vol, string& error) {
  auto read_error = [filename, &error]() {
    error = filename + ": read error";
    return false;
  };
  auto width = 0, height = 0, depth = 0, ncomp = 0;
  auto voxels = vector<float>{};
  if (!load_yvol(filename, width, height, depth, ncomp, voxels, error))
    return false;
  if (ncomp != 1) voxels = convert_components(voxels, ncomp, 1);
  vol = volume{{width, height, depth}, (const float*)voxels.data()};
  return true;
}

// Saves volume data in binary format.
bool save_volume(
    const string& filename, const volume<float>& vol, string& error) {
  return save_yvol(filename, vol.width(), vol.height(), vol.depth(), 1,
      {vol.data(), vol.data() + vol.count()}, error);
}

}  // namespace yocto

// -----------------------------------------------------------------------------
// IMPLEMENTATION FOR DEPRECATED CODE
// -----------------------------------------------------------------------------
namespace yocto {

image<vec4f> filter_bilateral(const image<vec4f>& img, float spatial_sigma,
    float range_sigma, const vector<image<vec4f>>& features,
    const vector<float>& features_sigma) {
  auto filtered     = image{img.imsize(), zero4f};
  auto filter_width = (int)ceil(2.57f * spatial_sigma);
  auto sw           = 1 / (2.0f * spatial_sigma * spatial_sigma);
  auto rw           = 1 / (2.0f * range_sigma * range_sigma);
  auto fw           = vector<float>();
  for (auto feature_sigma : features_sigma)
    fw.push_back(1 / (2.0f * feature_sigma * feature_sigma));
  for (auto j = 0; j < img.height(); j++) {
    for (auto i = 0; i < img.width(); i++) {
      auto av = zero4f;
      auto aw = 0.0f;
      for (auto fj = -filter_width; fj <= filter_width; fj++) {
        for (auto fi = -filter_width; fi <= filter_width; fi++) {
          auto ii = i + fi, jj = j + fj;
          if (ii < 0 || jj < 0) continue;
          if (ii >= img.width() || jj >= img.height()) continue;
          auto uv  = vec2f{float(i - ii), float(j - jj)};
          auto rgb = img[{i, j}] - img[{i, j}];
          auto w   = (float)exp(-dot(uv, uv) * sw) *
                   (float)exp(-dot(rgb, rgb) * rw);
          for (auto fi = 0; fi < features.size(); fi++) {
            auto feat = features[fi][{i, j}] - features[fi][{i, j}];
            w *= exp(-dot(feat, feat) * fw[fi]);
          }
          av += w * img[{ii, jj}];
          aw += w;
        }
      }
      filtered[{i, j}] = av / aw;
    }
  }
  return filtered;
}

image<vec4f> filter_bilateral(
    const image<vec4f>& img, float spatial_sigma, float range_sigma) {
  auto filtered = image{img.imsize(), zero4f};
  auto fwidth   = (int)ceil(2.57f * spatial_sigma);
  auto sw       = 1 / (2.0f * spatial_sigma * spatial_sigma);
  auto rw       = 1 / (2.0f * range_sigma * range_sigma);
  for (auto j = 0; j < img.height(); j++) {
    for (auto i = 0; i < img.width(); i++) {
      auto av = zero4f;
      auto aw = 0.0f;
      for (auto fj = -fwidth; fj <= fwidth; fj++) {
        for (auto fi = -fwidth; fi <= fwidth; fi++) {
          auto ii = i + fi, jj = j + fj;
          if (ii < 0 || jj < 0) continue;
          if (ii >= img.width() || jj >= img.height()) continue;
          auto uv  = vec2f{float(i - ii), float(j - jj)};
          auto rgb = img[{i, j}] - img[{ii, jj}];
          auto w   = exp(-dot(uv, uv) * sw) * exp(-dot(rgb, rgb) * rw);
          av += w * img[{ii, jj}];
          aw += w;
        }
      }
      filtered[{i, j}] = av / aw;
    }
  }
  return filtered;
}

}  // namespace yocto

#endif<|MERGE_RESOLUTION|>--- conflicted
+++ resolved
@@ -4128,7 +4128,6 @@
       }
     }
   }
-<<<<<<< HEAD
   if (js.contains("subdivs")) {
     for (auto& [key, element] : js.at("subdivs").items()) {
       auto& subdiv = scene.subdivs.emplace_back();
@@ -4140,14 +4139,6 @@
       parse_opt(element, "displacement", subdiv.displacement);
       parse_opt(element, "displacement_tex", subdiv.displacement_tex);
     }
-=======
-
-  // check materials
-  for (auto& material : scene.materials) {
-    if (!material_set[&material - &scene.materials.front()])
-      throw io_error::matref_error(
-          filename, get_material_name(scene, material));
->>>>>>> 237bb1d5
   }
 
   // dirname
