--- conflicted
+++ resolved
@@ -447,49 +447,10 @@
 void set_colors(ogl_shape* shape, const vector<vec4f>& colors);
 void set_tangents(ogl_shape* shape, const vector<vec4f>& tangents);
 
-<<<<<<< HEAD
 void draw_shape(const ogl_shape* shape);
 
 ogl_shape* cube_shape();
 ogl_shape* quad_shape();
-=======
-// instance properties
-void set_frame(ogl_instance* instance, const frame3f& frame);
-void set_shape(ogl_instance* instance, ogl_shape* shape);
-void set_material(ogl_instance* instance, ogl_material* material);
-void set_hidden(ogl_instance* instance, bool hidden);
-void set_highlighted(ogl_instance* instance, bool highlighted);
-
-// shortcuts
-ogl_camera*   add_camera(ogl_scene* scene, const frame3f& frame, float lens,
-      float aspect, float film = 0.036, float near = 0.001, float far = 10000);
-ogl_material* add_material(ogl_scene* scene, const vec3f& emission,
-    const vec3f& color, float specular, float metallic, float roughness,
-    ogl_texture* emission_tex = nullptr, ogl_texture* color_tex = nullptr,
-    ogl_texture* specular_tex = nullptr, ogl_texture* metallic_tex = nullptr,
-    ogl_texture* roughness_tex = nullptr, ogl_texture* normalmap_tex = nullptr);
-ogl_shape*    add_shape(ogl_scene* scene, const vector<int>& points,
-       const vector<vec2i>& lines, const vector<vec3i>& triangles,
-       const vector<vec4i>& quads, const vector<vec3f>& positions,
-       const vector<vec3f>& normals, const vector<vec2f>& texcoords,
-       const vector<vec4f>& colors, bool edges = false);
-ogl_instance* add_instance(ogl_scene* scene, const frame3f& frame,
-    ogl_shape* shape, ogl_material* material, bool hidden = false,
-    bool highlighted = false);
-
-// light properties
-void add_default_lights(ogl_scene* scene);
-void set_light(ogl_light* light, const vec3f& position, const vec3f& emission,
-    ogl_light_type type, bool camera);
-
-// light size
-void clear_lights(ogl_scene* scene);
-bool has_max_lights(ogl_scene* scene);
-
-// Draw an OpenGL scene
-void draw_scene(ogl_scene* scene, ogl_camera* camera, const vec4i& viewport,
-    const ogl_scene_params& params);
->>>>>>> 76c560d5
 
 }  // namespace yocto
 
