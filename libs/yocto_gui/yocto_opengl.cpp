//
// Utilities to use OpenGL 3, GLFW and ImGui.
//

//
// LICENSE:
//
// Copyright (c) 2016 -- 2020 Fabio Pellacini
//
// Permission is hereby granted, free of charge, to any person obtaining a copy
// of this software and associated documentation files (the "Software"), to deal
// in the Software without restriction, including without limitation the rights
// to use, copy, modify, merge, publish, distribute, sublicense, and/or sell
// copies of the Software, and to permit persons to whom the Software is
// furnished to do so, subject to the following conditions:
//
// The above copyright notice and this permission notice shall be included in
// all copies or substantial portions of the Software.
//
// THE SOFTWARE IS PROVIDED "AS IS", WITHOUT WARRANTY OF ANY KIND, EXPRESS OR
// IMPLIED, INCLUDING BUT NOT LIMITED TO THE WARRANTIES OF MERCHANTABILITY,
// FITNESS FOR A PARTICULAR PURPOSE AND NONINFRINGEMENT. IN NO EVENT SHALL THE
// AUTHORS OR COPYRIGHT HOLDERS BE LIABLE FOR ANY CLAIM, DAMAGES OR OTHER
// LIABILITY, WHETHER IN AN ACTION OF CONTRACT, TORT OR OTHERWISE, ARISING FROM,
// OUT OF OR IN CONNECTION WITH THE SOFTWARE OR THE USE OR OTHER DEALINGS IN THE
// SOFTWARE.
//
//

#include "yocto_opengl.h"

#include <cassert>

#include "ext/glad/glad.h"

#ifdef _WIN32
#undef near
#undef far
#endif

// -----------------------------------------------------------------------------
// LOW-LEVEL OPENGL HELPERS
// -----------------------------------------------------------------------------
namespace yocto {

bool init_ogl(string& error) {
  if (!gladLoadGL()) {
    error = "Cannot initialize OpenGL context.";
    return false;
  }
  return true;
}

GLenum _assert_ogl_error() {
  auto error_code = glGetError();
  if (error_code != GL_NO_ERROR) {
    auto error = string{};
    switch (error_code) {
      case GL_INVALID_ENUM: error = "INVALID_ENUM"; break;
      case GL_INVALID_VALUE: error = "INVALID_VALUE"; break;
      case GL_INVALID_OPERATION: error = "INVALID_OPERATION"; break;
      // case GL_STACK_OVERFLOW: error = "STACK_OVERFLOW"; break;
      // case GL_STACK_UNDERFLOW: error = "STACK_UNDERFLOW"; break;
      case GL_OUT_OF_MEMORY: error = "OUT_OF_MEMORY"; break;
      case GL_INVALID_FRAMEBUFFER_OPERATION:
        error = "INVALID_FRAMEBUFFER_OPERATION";
        break;
    }
    printf("\n    OPENGL ERROR: %s\n\n", error.c_str());
  }
  return error_code;
}
void assert_ogl_error() { assert(_assert_ogl_error() == GL_NO_ERROR); }

void clear_ogl_framebuffer(const vec4f& color, bool clear_depth) {
  glClearColor(color.x, color.y, color.z, color.w);
  if (clear_depth) {
    glClear(GL_COLOR_BUFFER_BIT | GL_DEPTH_BUFFER_BIT);
    glEnable(GL_DEPTH_TEST);
  } else {
    glClear(GL_COLOR_BUFFER_BIT);
  }
}

void set_ogl_viewport(const vec4i& viewport) {
  glViewport(viewport.x, viewport.y, viewport.z, viewport.w);
}

void set_ogl_viewport(const vec2i& viewport) {
  glViewport(0, 0, viewport.x, viewport.y);
}

void set_ogl_wireframe(bool enabled) {
  if (enabled)
    glPolygonMode(GL_FRONT_AND_BACK, GL_LINE);
  else
    glPolygonMode(GL_FRONT_AND_BACK, GL_FILL);
}

void set_ogl_blending(bool enabled) {
  if (enabled) {
    glEnable(GL_BLEND);
    glBlendEquationSeparate(GL_FUNC_ADD, GL_FUNC_ADD);
    glBlendFuncSeparate(GL_SRC_ALPHA, GL_ONE_MINUS_SRC_ALPHA, GL_ONE, GL_ZERO);
  } else {
    glDisable(GL_BLEND);
  }
}

void set_ogl_point_size(int size) { glPointSize(size); }

void set_texture(ogl_texture* texture, const vec2i& size, int num_channels,
    const byte* img, bool as_srgb, bool linear, bool mipmap, bool wrap_repeat) {
  static auto sformat = vector<uint>{
      0, GL_SRGB, GL_SRGB, GL_SRGB, GL_SRGB_ALPHA};
  static auto iformat = vector<uint>{0, GL_RGB, GL_RGB, GL_RGB, GL_RGBA};
  static auto cformat = vector<uint>{0, GL_RED, GL_RG, GL_RGB, GL_RGBA};
  assert_ogl_error();

  if (!texture->texture_id) glGenTextures(1, &texture->texture_id);
  if (texture->size != size || texture->num_channels != num_channels ||
      texture->is_srgb != as_srgb || texture->is_float == true ||
      texture->linear != linear || texture->mipmap != mipmap) {
    glBindTexture(GL_TEXTURE_2D, texture->texture_id);
    glTexImage2D(GL_TEXTURE_2D, 0,
        as_srgb ? sformat.at(num_channels) : iformat.at(num_channels), size.x,
        size.y, 0, cformat.at(num_channels), GL_UNSIGNED_BYTE, img);
    glTexParameteri(GL_TEXTURE_2D, GL_TEXTURE_MIN_FILTER,
        mipmap ? (linear ? GL_LINEAR_MIPMAP_LINEAR : GL_NEAREST_MIPMAP_NEAREST)
               : (linear ? GL_LINEAR : GL_NEAREST));
    glTexParameteri(
        GL_TEXTURE_2D, GL_TEXTURE_MAG_FILTER, linear ? GL_LINEAR : GL_NEAREST);
    if (mipmap && img) glGenerateMipmap(GL_TEXTURE_2D);
  } else {
    glBindTexture(GL_TEXTURE_2D, texture->texture_id);
    glTexSubImage2D(GL_TEXTURE_2D, 0, 0, 0, size.x, size.y,
        cformat.at(num_channels), GL_UNSIGNED_BYTE, img);
    if (mipmap && img) glGenerateMipmap(GL_TEXTURE_2D);
  }
  if (wrap_repeat) {
    glTexParameteri(GL_TEXTURE_2D, GL_TEXTURE_WRAP_S, GL_REPEAT);
    glTexParameteri(GL_TEXTURE_2D, GL_TEXTURE_WRAP_T, GL_REPEAT);
  } else {
    glTexParameteri(GL_TEXTURE_2D, GL_TEXTURE_WRAP_S, GL_CLAMP_TO_EDGE);
    glTexParameteri(GL_TEXTURE_2D, GL_TEXTURE_WRAP_T, GL_CLAMP_TO_EDGE);
  }
  texture->size         = size;
  texture->num_channels = num_channels;
  texture->is_srgb      = as_srgb;
  texture->is_float     = false;
  texture->linear       = linear;
  texture->mipmap       = mipmap;
  assert_ogl_error();
}

void set_texture(ogl_texture* texture, const vec2i& size, int num_channels,
    const float* img, bool as_float, bool linear, bool mipmap,
    bool wrap_repeat) {
  static auto fformat = vector<uint>{
      0, GL_RGB16F, GL_RGB16F, GL_RGB16F, GL_RGBA32F};
  static auto iformat = vector<uint>{0, GL_RGB, GL_RGB, GL_RGB, GL_RGBA};
  static auto cformat = vector<uint>{0, GL_RED, GL_RG, GL_RGB, GL_RGBA};
  assert_ogl_error();

  if (!texture->texture_id) glGenTextures(1, &texture->texture_id);
  if (texture->size != size || texture->num_channels != num_channels ||
      texture->is_float != as_float || texture->is_srgb == true ||
      texture->linear != linear || texture->mipmap != mipmap) {
    glBindTexture(GL_TEXTURE_2D, texture->texture_id);
    glTexImage2D(GL_TEXTURE_2D, 0,
        as_float ? fformat.at(num_channels) : iformat.at(num_channels), size.x,
        size.y, 0, iformat.at(num_channels), GL_FLOAT, img);
    glTexParameteri(GL_TEXTURE_2D, GL_TEXTURE_MIN_FILTER,
        mipmap ? (linear ? GL_LINEAR_MIPMAP_LINEAR : GL_NEAREST_MIPMAP_NEAREST)
               : (linear ? GL_LINEAR : GL_NEAREST));
    glTexParameteri(
        GL_TEXTURE_2D, GL_TEXTURE_MAG_FILTER, linear ? GL_LINEAR : GL_NEAREST);
    if (mipmap && img) glGenerateMipmap(GL_TEXTURE_2D);
  } else {
    glBindTexture(GL_TEXTURE_2D, texture->texture_id);
    glTexSubImage2D(GL_TEXTURE_2D, 0, 0, 0, size.x, size.y,
        iformat.at(num_channels), GL_FLOAT, img);
    if (mipmap && img) glGenerateMipmap(GL_TEXTURE_2D);
  }
  if (wrap_repeat) {
    glTexParameteri(GL_TEXTURE_2D, GL_TEXTURE_WRAP_S, GL_REPEAT);
    glTexParameteri(GL_TEXTURE_2D, GL_TEXTURE_WRAP_T, GL_REPEAT);
  } else {
    glTexParameteri(GL_TEXTURE_2D, GL_TEXTURE_WRAP_S, GL_CLAMP_TO_EDGE);
    glTexParameteri(GL_TEXTURE_2D, GL_TEXTURE_WRAP_T, GL_CLAMP_TO_EDGE);
  }
  texture->size         = size;
  texture->num_channels = num_channels;
  texture->is_srgb      = false;
  texture->is_float     = as_float;
  texture->linear       = linear;
  texture->mipmap       = mipmap;
  assert_ogl_error();
}

// check if texture is initialized
bool is_initialized(const ogl_texture* texture) {
  return texture && texture->texture_id != 0;
}

// clear texture
void clear_texture(ogl_texture* texture) {
  if (texture->texture_id) glDeleteTextures(1, &texture->texture_id);
  *texture = {};
  assert_ogl_error();
}

void set_texture(ogl_texture* texture, const image<vec4b>& img, bool as_srgb,
    bool linear, bool mipmap) {
  set_texture(texture, img.imsize(), 4, (const byte*)img.data(), as_srgb,
      linear, mipmap);
}
void set_texture(ogl_texture* texture, const image<vec4f>& img, bool as_float,
    bool linear, bool mipmap) {
  set_texture(texture, img.imsize(), 4, (const float*)img.data(), as_float,
      linear, mipmap);
}

void set_texture(ogl_texture* texture, const image<vec3b>& img, bool as_srgb,
    bool linear, bool mipmap) {
  set_texture(texture, img.imsize(), 3, (const byte*)img.data(), as_srgb,
      linear, mipmap);
}
void set_texture(ogl_texture* texture, const image<vec3f>& img, bool as_float,
    bool linear, bool mipmap) {
  set_texture(texture, img.imsize(), 3, (const float*)img.data(), as_float,
      linear, mipmap);
}

void set_texture(ogl_texture* texture, const image<byte>& img, bool as_srgb,
    bool linear, bool mipmap) {
  set_texture(texture, img.imsize(), 1, (const byte*)img.data(), as_srgb,
      linear, mipmap);
}
void set_texture(ogl_texture* texture, const image<float>& img, bool as_float,
    bool linear, bool mipmap) {
  set_texture(texture, img.imsize(), 1, (const float*)img.data(), as_float,
      linear, mipmap);
}

void set_cubemap(ogl_cubemap* cubemap, int size, int num_channels,
    const array<byte*, 6>& images, bool as_srgb, bool linear, bool mipmap) {
  static auto sformat = vector<uint>{
      0, GL_SRGB, GL_SRGB, GL_SRGB, GL_SRGB_ALPHA};
  static auto iformat = vector<uint>{0, GL_RGB, GL_RGB, GL_RGB, GL_RGBA};
  static auto cformat = vector<uint>{0, GL_RED, GL_RG, GL_RGB, GL_RGBA};
  assert_ogl_error();

  if (!cubemap->cubemap_id) glGenTextures(1, &cubemap->cubemap_id);
  if (cubemap->size != size || cubemap->num_channels != num_channels ||
      cubemap->is_srgb != as_srgb || cubemap->is_float == true ||
      cubemap->linear != linear || cubemap->mipmap != mipmap) {
    glBindTexture(GL_TEXTURE_CUBE_MAP, cubemap->cubemap_id);

    for (auto i = 0; i < 6; i++) {
      if (!images[i]) {
        throw std::runtime_error{"cannot initialize cubemap from empty image"};
        return;
      }
      glTexImage2D(GL_TEXTURE_CUBE_MAP_POSITIVE_X + i, 0,
          as_srgb ? sformat.at(num_channels) : iformat.at(num_channels), size,
          size, 0, cformat.at(num_channels), GL_UNSIGNED_BYTE, images[i]);
    }
    glTexParameteri(GL_TEXTURE_CUBE_MAP, GL_TEXTURE_MIN_FILTER,
        mipmap ? (linear ? GL_LINEAR_MIPMAP_LINEAR : GL_NEAREST_MIPMAP_NEAREST)
               : (linear ? GL_LINEAR : GL_NEAREST));
    glTexParameteri(GL_TEXTURE_CUBE_MAP, GL_TEXTURE_MAG_FILTER,
        linear ? GL_LINEAR : GL_NEAREST);

    glTexParameteri(GL_TEXTURE_CUBE_MAP, GL_TEXTURE_WRAP_S, GL_CLAMP_TO_EDGE);
    glTexParameteri(GL_TEXTURE_CUBE_MAP, GL_TEXTURE_WRAP_T, GL_CLAMP_TO_EDGE);
    glTexParameteri(GL_TEXTURE_CUBE_MAP, GL_TEXTURE_WRAP_R, GL_CLAMP_TO_EDGE);

    if (mipmap) {
      glGenerateMipmap(GL_TEXTURE_CUBE_MAP);
    }
  } else {
    throw std::runtime_error{"cannot modify initialized cubemap"};
    // glBindTexture(GL_TEXTURE_2D, cubemap->cubemap_id);
    // glTexSubImage2D(GL_TEXTURE_2D, 0, 0, 0, size.x, size.y,
    //     cformat.at(num_channels), GL_UNSIGNED_BYTE, img);
    // if (mipmap) glGenerateMipmap(GL_TEXTURE_2D);
  }
  glEnable(GL_TEXTURE_CUBE_MAP_SEAMLESS);
  cubemap->size         = size;
  cubemap->num_channels = num_channels;
  cubemap->is_srgb      = as_srgb;
  cubemap->is_float     = false;
  cubemap->linear       = linear;
  cubemap->mipmap       = mipmap;
  assert_ogl_error();
}

void set_cubemap(ogl_cubemap* cubemap, int size, int num_channels,
    const array<float*, 6>& images, bool as_float, bool linear, bool mipmap) {
  static auto fformat = vector<uint>{
      0, GL_RGB16F, GL_RGB16F, GL_RGB16F, GL_RGBA32F};
  static auto iformat = vector<uint>{0, GL_RGB, GL_RGB, GL_RGB, GL_RGBA};
  static auto cformat = vector<uint>{0, GL_RED, GL_RG, GL_RGB, GL_RGBA};
  assert_ogl_error();

  if (!cubemap->cubemap_id) glGenTextures(1, &cubemap->cubemap_id);
  if (cubemap->size != size || cubemap->num_channels != num_channels ||
      cubemap->is_float != as_float || cubemap->is_srgb == true ||
      cubemap->linear != linear || cubemap->mipmap != mipmap) {
    glGenTextures(1, &cubemap->cubemap_id);

    glBindTexture(GL_TEXTURE_CUBE_MAP, cubemap->cubemap_id);

    for (auto i = 0; i < 6; i++) {
      glTexImage2D(GL_TEXTURE_CUBE_MAP_POSITIVE_X + i, 0,
          as_float ? fformat.at(num_channels) : iformat.at(num_channels), size,
          size, 0, iformat.at(num_channels), GL_FLOAT, images[i]);
    }
    glTexParameteri(GL_TEXTURE_CUBE_MAP, GL_TEXTURE_MIN_FILTER,
        mipmap ? (linear ? GL_LINEAR_MIPMAP_LINEAR : GL_NEAREST_MIPMAP_NEAREST)
               : (linear ? GL_LINEAR : GL_NEAREST));
    glTexParameteri(GL_TEXTURE_CUBE_MAP, GL_TEXTURE_MAG_FILTER,
        linear ? GL_LINEAR : GL_NEAREST);

    glTexParameteri(GL_TEXTURE_CUBE_MAP, GL_TEXTURE_WRAP_S, GL_CLAMP_TO_EDGE);
    glTexParameteri(GL_TEXTURE_CUBE_MAP, GL_TEXTURE_WRAP_T, GL_CLAMP_TO_EDGE);
    glTexParameteri(GL_TEXTURE_CUBE_MAP, GL_TEXTURE_WRAP_R, GL_CLAMP_TO_EDGE);

    if (mipmap) {
      glGenerateMipmap(GL_TEXTURE_CUBE_MAP);
    }

  } else {
    // TODO(giacomo): handle this case.
    throw std::runtime_error{"cannot modify initialized cubemap"};

    //    glBindTexture(GL_TEXTURE_2D, cubemap->cubemap_id);
    //    glTexSubImage2D(GL_TEXTURE_2D, 0, 0, 0, size, size,
    //        iformat.at(num_channels), GL_FLOAT, img);
    //    if (mipmap) glGenerateMipmap(GL_TEXTURE_2D);
  }
  glEnable(GL_TEXTURE_CUBE_MAP_SEAMLESS);
  cubemap->size         = size;
  cubemap->num_channels = num_channels;
  cubemap->is_srgb      = false;
  cubemap->is_float     = as_float;
  cubemap->linear       = linear;
  cubemap->mipmap       = mipmap;
  assert_ogl_error();
}

// check if cubemap is initialized
bool is_initialized(const ogl_cubemap* cubemap) {
  return cubemap && cubemap->cubemap_id != 0;
}

// clear cubemap
void clear_cubemap(ogl_cubemap* cubemap) {
  if (cubemap->cubemap_id) glDeleteTextures(1, &cubemap->cubemap_id);
  *cubemap = ogl_cubemap{};
  assert_ogl_error();
}

void set_cubemap(ogl_cubemap* cubemap, const array<image<vec4b>, 6>& img,
    int num_channels, bool as_srgb, bool linear, bool mipmap) {
  auto data = array<byte*, 6>{(byte*)img[0].data(), (byte*)img[1].data(),
      (byte*)img[2].data(), (byte*)img[3].data(), (byte*)img[4].data(),
      (byte*)img[5].data()};
  set_cubemap(
      cubemap, img[0].imsize().x, num_channels, data, as_srgb, linear, mipmap);
}
void set_cubemap(ogl_cubemap* cubemap, const array<image<vec4f>, 6>& img,
    int num_channels, bool as_float, bool linear, bool mipmap) {
  auto data = array<float*, 6>{(float*)img[0].data(), (float*)img[1].data(),
      (float*)img[2].data(), (float*)img[3].data(), (float*)img[4].data(),
      (float*)img[5].data()};
  set_cubemap(
      cubemap, img[0].imsize().x, num_channels, data, as_float, linear, mipmap);
}
void set_cubemap(ogl_cubemap* cubemap, const array<image<vec3b>, 6>& img,
    int num_channels, bool as_srgb, bool linear, bool mipmap) {
  auto data = array<byte*, 6>{(byte*)img[0].data(), (byte*)img[1].data(),
      (byte*)img[2].data(), (byte*)img[3].data(), (byte*)img[4].data(),
      (byte*)img[5].data()};
  set_cubemap(
      cubemap, img[0].imsize().x, num_channels, data, as_srgb, linear, mipmap);
}
void set_cubemap(ogl_cubemap* cubemap, const array<image<vec3f>, 6>& img,
    int num_channels, bool as_float, bool linear, bool mipmap) {
  auto data = array<float*, 6>{(float*)img[0].data(), (float*)img[1].data(),
      (float*)img[2].data(), (float*)img[3].data(), (float*)img[4].data(),
      (float*)img[5].data()};
  set_cubemap(
      cubemap, img[0].imsize().x, num_channels, data, as_float, linear, mipmap);
}
void set_cubemap(ogl_cubemap* cubemap, const array<image<byte>, 6>& img,
    int num_channels, bool as_srgb, bool linear, bool mipmap) {
  auto data = array<byte*, 6>{(byte*)img[0].data(), (byte*)img[1].data(),
      (byte*)img[2].data(), (byte*)img[3].data(), (byte*)img[4].data(),
      (byte*)img[5].data()};
  set_cubemap(
      cubemap, img[0].imsize().x, num_channels, data, as_srgb, linear, mipmap);
}
void set_cubemap(ogl_cubemap* cubemap, const array<image<float>, 6>& img,
    int num_channels, bool as_float, bool linear, bool mipmap) {
  auto data = array<float*, 6>{(float*)img[0].data(), (float*)img[1].data(),
      (float*)img[2].data(), (float*)img[3].data(), (float*)img[4].data(),
      (float*)img[5].data()};
  set_cubemap(
      cubemap, img[0].imsize().x, num_channels, data, as_float, linear, mipmap);
}

// check if buffer is initialized
bool is_initialized(const ogl_arraybuffer* buffer) {
  return buffer && buffer->buffer_id != 0;
}

// set buffer
void set_arraybuffer(ogl_arraybuffer* buffer, size_t size, int esize,
    const float* data, bool dynamic) {
  assert_ogl_error();
  auto target = GL_ARRAY_BUFFER;
  if (size > buffer->capacity) {
    // reallocate buffer if needed
    if (buffer->buffer_id) {
      glDeleteBuffers(1, &buffer->buffer_id);
    }
    glGenBuffers(1, &buffer->buffer_id);
    glBindBuffer(target, buffer->buffer_id);
    glBufferData(target, size * sizeof(float), data,
        dynamic ? GL_DYNAMIC_DRAW : GL_STATIC_DRAW);
    buffer->capacity = size;
  } else {
    // we have enough space
    assert(buffer->buffer_id);
    glBindBuffer(target, buffer->buffer_id);
    glBufferSubData(target, 0, size * sizeof(float), data);
  }

  buffer->element_size = esize;
  buffer->num_elements = size / esize;
  buffer->dynamic      = dynamic;
  assert_ogl_error();
}

// clear buffer
void clear_arraybuffer(ogl_arraybuffer* buffer) {
  assert_ogl_error();
  if (buffer->buffer_id) glDeleteBuffers(1, &buffer->buffer_id);
  *buffer = {};
  assert_ogl_error();
}

// set buffer
void set_arraybuffer(
    ogl_arraybuffer* buffer, const vector<float>& data, bool dynamic) {
  set_arraybuffer(buffer, data.size() * 1, 1, (float*)data.data(), dynamic);
}
void set_arraybuffer(
    ogl_arraybuffer* buffer, const vector<vec2f>& data, bool dynamic) {
  set_arraybuffer(buffer, data.size() * 2, 2, (float*)data.data(), dynamic);
}
void set_arraybuffer(
    ogl_arraybuffer* buffer, const vector<vec3f>& data, bool dynamic) {
  set_arraybuffer(buffer, data.size() * 3, 3, (float*)data.data(), dynamic);
}
void set_arraybuffer(
    ogl_arraybuffer* buffer, const vector<vec4f>& data, bool dynamic) {
  set_arraybuffer(buffer, data.size() * 4, 4, (float*)data.data(), dynamic);
}

void set_elementbuffer(ogl_elementbuffer* buffer, size_t size, int esize,
    const int* data, bool dynamic) {
  assert_ogl_error();
  auto target = GL_ELEMENT_ARRAY_BUFFER;
  if (size > buffer->capacity) {
    // reallocate buffer if needed
    if (buffer->buffer_id) {
      glDeleteBuffers(1, &buffer->buffer_id);
    }
    glGenBuffers(1, &buffer->buffer_id);
    glBindBuffer(target, buffer->buffer_id);
    glBufferData(target, size * sizeof(int), data,
        dynamic ? GL_DYNAMIC_DRAW : GL_STATIC_DRAW);
    buffer->capacity = size;
  } else {
    // we have enough space
    assert(buffer->buffer_id);
    glBindBuffer(target, buffer->buffer_id);
    glBufferSubData(target, 0, size * sizeof(int), data);
  }

  buffer->element_size = esize;
  buffer->num_elements = size / esize;
  buffer->dynamic      = dynamic;
  assert_ogl_error();
}

// check if buffer is initialized
bool is_initialized(const ogl_elementbuffer* buffer) {
  return buffer && buffer->buffer_id != 0;
}

// clear buffer
void clear_elementbuffer(ogl_elementbuffer* buffer) {
  assert_ogl_error();
  if (buffer->buffer_id) glDeleteBuffers(1, &buffer->buffer_id);
  *buffer = {};
  assert_ogl_error();
}

// set buffer
void set_elementbuffer(
    ogl_elementbuffer* buffer, const vector<int>& points, bool dynamic) {
  set_elementbuffer(buffer, points.size() * 1, 1, (int*)points.data(), dynamic);
}
void set_elementbuffer(
    ogl_elementbuffer* buffer, const vector<vec2i>& lines, bool dynamic) {
  set_elementbuffer(buffer, lines.size() * 2, 2, (int*)lines.data(), dynamic);
}
void set_elementbuffer(
    ogl_elementbuffer* buffer, const vector<vec3i>& triangles, bool dynamic) {
  set_elementbuffer(
      buffer, triangles.size() * 3, 3, (int*)triangles.data(), dynamic);
}

// initialize program
bool init_program(ogl_program* program, const string& vertex,
    const string& fragment, string& error, string& errorlog) {
  // error
  auto program_error = [&error, &errorlog, program](
                           const char* message, const char* log) {
    clear_program(program);
    error    = message;
    errorlog = log;
    return false;
  };

  // clear
  if (program->program_id) clear_program(program);

  // setup code
  program->vertex_code   = vertex;
  program->fragment_code = fragment;

  const char* ccvertex   = vertex.data();
  const char* ccfragment = fragment.data();
  auto        errflags   = 0;
  auto        errbuf     = array<char, 10000>{};

  // create vertex
  assert_ogl_error();
  program->vertex_id = glCreateShader(GL_VERTEX_SHADER);
  glShaderSource(program->vertex_id, 1, &ccvertex, NULL);
  glCompileShader(program->vertex_id);
  glGetShaderiv(program->vertex_id, GL_COMPILE_STATUS, &errflags);
  if (errflags == 0) {
    glGetShaderInfoLog(program->vertex_id, 10000, 0, errbuf.data());
    return program_error("vertex shader not compiled", errbuf.data());
  }
  assert_ogl_error();

  // create fragment
  assert_ogl_error();
  program->fragment_id = glCreateShader(GL_FRAGMENT_SHADER);
  glShaderSource(program->fragment_id, 1, &ccfragment, NULL);
  glCompileShader(program->fragment_id);
  glGetShaderiv(program->fragment_id, GL_COMPILE_STATUS, &errflags);
  if (errflags == 0) {
    glGetShaderInfoLog(program->fragment_id, 10000, 0, errbuf.data());
    return program_error("fragment shader not compiled", errbuf.data());
  }
  assert_ogl_error();

  // create program
  assert_ogl_error();
  program->program_id = glCreateProgram();
  glAttachShader(program->program_id, program->vertex_id);
  glAttachShader(program->program_id, program->fragment_id);
  glLinkProgram(program->program_id);
  glGetProgramiv(program->program_id, GL_LINK_STATUS, &errflags);
  if (errflags == 0) {
    glGetProgramInfoLog(program->program_id, 10000, 0, errbuf.data());
    return program_error("program not linked", errbuf.data());
  }
  // TODO(giacomo): Apparently validation must be done just before drawing.
  //    https://community.khronos.org/t/samplers-of-different-types-use-the-same-textur/66329
  // If done here, validation fails when using cubemaps and textures in the
  // same shader. We should create a function validate_program() anc call it
  // separately.
  //
  // glValidateProgram(program->program_id);
  // glGetProgramiv(program->program_id, GL_VALIDATE_STATUS, &errflags);
  // if (!errflags) {
  //   glGetProgramInfoLog(program->program_id, 10000, 0, errbuf);
  //   return program_error("program not validated", errbuf);
  // }
  assert_ogl_error();

  // done
  return true;
}

// initialize program, print eventual errors to stdout
bool init_program(ogl_program* program, const string& vertex,
    const string& fragment, bool exceptions) {
  auto error    = string{};
  auto errorlog = string{};
  if (!init_program(program, vertex, fragment, error, errorlog)) {
    printf("error: %s\n", error.c_str());
    printf("errorlog: %s\n", errorlog.c_str());
    if (exceptions) {
      throw std::runtime_error{"error initalizing OpenGL program"};
    }
    return false;
  }
  return true;
}

// clear program
void clear_program(ogl_program* program) {
  if (program->program_id) glDeleteProgram(program->program_id);
  if (program->vertex_id) glDeleteShader(program->vertex_id);
  if (program->fragment_id) glDeleteShader(program->fragment_id);
  *program = {};
  assert_ogl_error();
}

bool is_initialized(const ogl_program* program) {
  return program && program->program_id != 0;
}

// bind program
void bind_program(ogl_program* program) {
  assert_ogl_error();
  glUseProgram(program->program_id);
  ogl_program::bound_program_id = program->program_id;
  assert_ogl_error();
}

// unbind program
void unbind_program() {
  glUseProgram(0);
  assert_ogl_error();
  ogl_program::bound_program_id = 0;
}

// set uniforms
void set_uniform(const ogl_program* program, int location, int value) {
  glUniform1i(location, value);
  assert_ogl_error();
}

void set_uniform(const ogl_program* program, int location, const vec2i& value) {
  glUniform2i(location, value.x, value.y);
  assert_ogl_error();
}

void set_uniform(const ogl_program* program, int location, const vec3i& value) {
  glUniform3i(location, value.x, value.y, value.z);
  assert_ogl_error();
}

void set_uniform(const ogl_program* program, int location, const vec4i& value) {
  glUniform4i(location, value.x, value.y, value.z, value.w);
  assert_ogl_error();
}

void set_uniform(const ogl_program* program, int location, float value) {
  glUniform1f(location, value);
  assert_ogl_error();
}

void set_uniform(const ogl_program* program, int location, const vec2f& value) {
  glUniform2f(location, value.x, value.y);
  assert_ogl_error();
}

void set_uniform(const ogl_program* program, int location, const vec3f& value) {
  glUniform3f(location, value.x, value.y, value.z);
  assert_ogl_error();
}

void set_uniform(const ogl_program* program, int location, const vec4f& value) {
  glUniform4f(location, value.x, value.y, value.z, value.w);
  assert_ogl_error();
}

void set_uniform(const ogl_program* program, int location, const mat2f& value) {
  glUniformMatrix2fv(location, 1, false, &value.x.x);
  assert_ogl_error();
}

void set_uniform(const ogl_program* program, int location, const mat3f& value) {
  glUniformMatrix3fv(location, 1, false, &value.x.x);
  assert_ogl_error();
}

void set_uniform(const ogl_program* program, int location, const mat4f& value) {
  glUniformMatrix4fv(location, 1, false, &value.x.x);
  assert_ogl_error();
}

void set_uniform(
    const ogl_program* program, int location, const frame2f& value) {
  glUniformMatrix3x2fv(location, 1, false, &value.x.x);
  assert_ogl_error();
}

void set_uniform(
    const ogl_program* program, int location, const frame3f& value) {
  glUniformMatrix4x3fv(location, 1, false, &value.x.x);
  assert_ogl_error();
}

// get uniform location
int get_uniform_location(const ogl_program* program, const char* name) {
  return glGetUniformLocation(program->program_id, name);
}

// set uniform texture
void set_uniform(const ogl_program* program, int location,
    const ogl_texture* texture, int unit) {
  glActiveTexture(GL_TEXTURE0 + unit);
  glBindTexture(GL_TEXTURE_2D, texture->texture_id);
  glUniform1i(location, unit);
  assert_ogl_error();
}
void set_uniform(const ogl_program* program, const char* name,
    const ogl_texture* texture, int unit) {
  return set_uniform(
      program, get_uniform_location(program, name), texture, unit);
}
void set_uniform(const ogl_program* program, int location, int location_on,
    const ogl_texture* texture, int unit) {
  assert_ogl_error();
  if (texture && texture->texture_id) {
    glActiveTexture(GL_TEXTURE0 + unit);
    glBindTexture(GL_TEXTURE_2D, texture->texture_id);
    glUniform1i(location, unit);
    glUniform1i(location_on, 1);
  } else {
    glUniform1i(location_on, 0);
  }
  assert_ogl_error();
}
void set_uniform(const ogl_program* program, const char* name,
    const char* name_on, const ogl_texture* texture, int unit) {
  return set_uniform(program, get_uniform_location(program, name),
      get_uniform_location(program, name_on), texture, unit);
}

// set uniform cubemap
void set_uniform(const ogl_program* program, int location,
    const ogl_cubemap* cubemap, int unit) {
  assert_ogl_error();
  glActiveTexture(GL_TEXTURE0 + unit);
  glBindTexture(GL_TEXTURE_CUBE_MAP, cubemap->cubemap_id);
  glUniform1i(location, unit);
  assert_ogl_error();
}
void set_uniform(const ogl_program* program, const char* name,
    const ogl_cubemap* cubemap, int unit) {
  return set_uniform(
      program, get_uniform_location(program, name), cubemap, unit);
}
void set_uniform(const ogl_program* program, int location, int location_on,
    const ogl_cubemap* cubemap, int unit) {
  assert_ogl_error();
  if (cubemap && cubemap->cubemap_id) {
    glActiveTexture(GL_TEXTURE0 + unit);
    glBindTexture(GL_TEXTURE_CUBE_MAP, cubemap->cubemap_id);
    glUniform1i(location, unit);
    glUniform1i(location_on, 1);
  } else {
    glUniform1i(location_on, 0);
  }
  assert_ogl_error();
}
void set_uniform(const ogl_program* program, const char* name,
    const char* name_on, const ogl_cubemap* cubemap, int unit) {
  return set_uniform(program, get_uniform_location(program, name),
      get_uniform_location(program, name_on), cubemap, unit);
}

void set_framebuffer(ogl_framebuffer* framebuffer, const vec2i& size) {
  if (!framebuffer->framebuffer_id) {
    glGenFramebuffers(1, &framebuffer->framebuffer_id);
  }

  if (!framebuffer->renderbuffer_id) {
    glGenRenderbuffers(1, &framebuffer->renderbuffer_id);
    // bind together frame buffer and render buffer
    // TODO(giacomo): Why do we need to put STENCIL8 to make things work on
    // Mac??
    glBindFramebuffer(GL_FRAMEBUFFER, framebuffer->framebuffer_id);
    glBindRenderbuffer(GL_RENDERBUFFER, framebuffer->renderbuffer_id);
    glFramebufferRenderbuffer(GL_FRAMEBUFFER, GL_DEPTH_STENCIL_ATTACHMENT,
        GL_RENDERBUFFER, framebuffer->renderbuffer_id);
  }

  if (size != framebuffer->size) {
    // create render buffer for depth and stencil
    // TODO(giacomo): We put STENCIL here for the same reason...
    glBindRenderbuffer(GL_RENDERBUFFER, framebuffer->renderbuffer_id);
    glRenderbufferStorage(GL_RENDERBUFFER, GL_DEPTH24_STENCIL8, size.x, size.y);
    framebuffer->size = size;
  }

  glBindFramebuffer(GL_FRAMEBUFFER, framebuffer->framebuffer_id);
  assert(glCheckFramebufferStatus(GL_FRAMEBUFFER) == GL_FRAMEBUFFER_COMPLETE);
  glBindFramebuffer(GL_FRAMEBUFFER, ogl_framebuffer::bound_framebuffer_id);

  assert_ogl_error();
}

inline void set_framebuffer_texture(const ogl_framebuffer* framebuffer,
    uint texture_id, uint target, uint mipmap_level) {
  glBindFramebuffer(GL_FRAMEBUFFER, framebuffer->framebuffer_id);
  glFramebufferTexture2D(
      GL_FRAMEBUFFER, GL_COLOR_ATTACHMENT0, target, texture_id, mipmap_level);
  glBindFramebuffer(GL_FRAMEBUFFER, ogl_framebuffer::bound_framebuffer_id);
  assert_ogl_error();
}

bool is_framebuffer_bound(const ogl_framebuffer* framebuffer) {
  return framebuffer->framebuffer_id == ogl_framebuffer::bound_framebuffer_id;
}

void set_framebuffer_texture(const ogl_framebuffer* framebuffer,
    const ogl_texture* texture, uint mipmap_level) {
  set_framebuffer_texture(
      framebuffer, texture->texture_id, GL_TEXTURE_2D, mipmap_level);
}

void set_framebuffer_texture(const ogl_framebuffer* framebuffer,
    const ogl_cubemap* cubemap, uint face, uint mipmap_level) {
  set_framebuffer_texture(framebuffer, cubemap->cubemap_id,
      GL_TEXTURE_CUBE_MAP_POSITIVE_X + face, mipmap_level);
}

void bind_framebuffer(const ogl_framebuffer* framebuffer) {
  glBindFramebuffer(GL_FRAMEBUFFER, framebuffer->framebuffer_id);
  assert_ogl_error();
  ogl_framebuffer::bound_framebuffer_id = framebuffer->framebuffer_id;
}

void unbind_framebuffer() {
  glBindFramebuffer(GL_FRAMEBUFFER, 0);
  assert_ogl_error();
  ogl_framebuffer::bound_framebuffer_id = 0;
}

void clear_framebuffer(ogl_framebuffer* framebuffer) {
  if (ogl_framebuffer::bound_framebuffer_id == framebuffer->framebuffer_id) {
    unbind_framebuffer();
  }
  glDeleteFramebuffers(1, &framebuffer->framebuffer_id);
  glDeleteRenderbuffers(1, &framebuffer->renderbuffer_id);
  *framebuffer = {};
  assert_ogl_error();
}

void bind_shape(const ogl_shape* shape) { glBindVertexArray(shape->shape_id); }

void set_shape(ogl_shape* shape) {
  glGenVertexArrays(1, &shape->shape_id);
  assert_ogl_error();
}

// Clear an OpenGL shape
void clear_shape(ogl_shape* shape) {
  for (auto& buffer : shape->vertex_buffers) {
    clear_arraybuffer(&buffer);
  }
  clear_elementbuffer(&shape->index_buffer);
  glDeleteVertexArrays(1, &shape->shape_id);
  *shape = {};
  assert_ogl_error();
}

template <typename T>
void set_vertex_buffer_impl(
    ogl_shape* shape, const vector<T>& data, int location) {
  if (shape->vertex_buffers.size() <= location) {
    shape->vertex_buffers.resize(location + 1);
  }
  set_arraybuffer(&shape->vertex_buffers[location], data, false);
  bind_shape(shape);
  auto& buffer = shape->vertex_buffers[location];
  assert_ogl_error();
  glBindBuffer(GL_ARRAY_BUFFER, buffer.buffer_id);
  glEnableVertexAttribArray(location);
  glVertexAttribPointer(
      location, buffer.element_size, GL_FLOAT, false, 0, nullptr);
  assert_ogl_error();
}

void set_vertex_buffer(
    ogl_shape* shape, const vector<float>& values, int location) {
  set_vertex_buffer_impl(shape, values, location);
}
void set_vertex_buffer(
    ogl_shape* shape, const vector<vec2f>& values, int location) {
  set_vertex_buffer_impl(shape, values, location);
}
void set_vertex_buffer(
    ogl_shape* shape, const vector<vec3f>& values, int location) {
  set_vertex_buffer_impl(shape, values, location);
}
void set_vertex_buffer(
    ogl_shape* shape, const vector<vec4f>& values, int location) {
  set_vertex_buffer_impl(shape, values, location);
}

void set_vertex_buffer(ogl_shape* shape, float value, int location) {
  bind_shape(shape);
  glVertexAttrib1f(location, value);
  assert_ogl_error();
}
void set_vertex_buffer(ogl_shape* shape, const vec2f& value, int location) {
  bind_shape(shape);
  glVertexAttrib2f(location, value.x, value.y);
  assert_ogl_error();
}
void set_vertex_buffer(ogl_shape* shape, const vec3f& value, int location) {
  bind_shape(shape);
  glVertexAttrib3f(location, value.x, value.y, value.z);
  assert_ogl_error();
}
void set_vertex_buffer(ogl_shape* shape, const vec4f& value, int location) {
  bind_shape(shape);
  glVertexAttrib4f(location, value.x, value.y, value.z, value.w);
  assert_ogl_error();
}

void set_instance_buffer(ogl_shape* shape, int location) {
  bind_shape(shape);
  glVertexAttribDivisor(location, 1);
  shape->num_instances = (int)shape->vertex_buffers[location].num_elements;
  assert_ogl_error();
}

void draw_shape(const ogl_shape* shape) {
  if (shape->shape_id == 0) return;
  bind_shape(shape);
  auto type = GL_TRIANGLES;
  switch (shape->elements) {
    case ogl_element_type::points: type = GL_POINTS; break;
    case ogl_element_type::lines: type = GL_LINES; break;
    case ogl_element_type::line_strip: type = GL_LINE_STRIP; break;
    case ogl_element_type::triangles: type = GL_TRIANGLES; break;
    case ogl_element_type::triangle_strip: type = GL_TRIANGLE_STRIP; break;
    case ogl_element_type::triangle_fan: type = GL_TRIANGLE_FAN; break;
  }

  auto& indices = shape->index_buffer;
  if (indices.buffer_id != 0) {
    glBindBuffer(GL_ELEMENT_ARRAY_BUFFER, indices.buffer_id);
    if (shape->num_instances == 0) {
      glDrawElements(type, (GLsizei)indices.num_elements * indices.element_size,
          GL_UNSIGNED_INT, nullptr);
    } else {
      glDrawElementsInstanced(type,
          (GLsizei)indices.num_elements * indices.element_size, GL_UNSIGNED_INT,
          nullptr, shape->num_instances);
    }
  } else {
    auto& vertices = shape->vertex_buffers[0];
    glDrawArrays(type, 0, (int)vertices.num_elements);
  }
  assert_ogl_error();
}

void set_cube_shape(ogl_shape* shape) {
  // clang-format off
  static const auto positions = vector<vec3f>{
    {1, -1, -1}, {1, -1,  1}, {-1, -1,  1}, {-1, -1, -1},
    {1,  1, -1}, {1,  1,  1}, {-1,  1,  1}, {-1,  1, -1},
  };
  static const auto triangles = vector<vec3i>{
    {1, 3, 0}, {7, 5, 4}, {4, 1, 0}, {5, 2, 1},
    {2, 7, 3}, {0, 7, 4}, {1, 2, 3}, {7, 6, 5},
    {4, 5, 1}, {5, 6, 2}, {2, 6, 7}, {0, 3, 7}
  };
  // clang-format on
  set_shape(shape);
  set_vertex_buffer(shape, positions, 0);
  set_index_buffer(shape, triangles);
}

void set_quad_shape(ogl_shape* shape) {
  // clang-format off
    static const auto positions = vector<vec3f>{
      {-1, -1, 0}, {1, -1,  0}, {1, 1,  0}, {-1, 1, 0},
    };
    static const auto triangles = vector<vec3i>{
      {0, 1, 3}, {3, 2, 1}
    };
  // clang-format on
  set_shape(shape);
  set_vertex_buffer(shape, positions, 0);
  set_index_buffer(shape, triangles);
}

}  // namespace yocto

// -----------------------------------------------------------------------------
// HIGH-LEVEL OPENGL IMAGE DRAWING
// -----------------------------------------------------------------------------
namespace yocto {

auto glimage_vertex =
    R"(
#version 330
in vec2 positions;
out vec2 frag_texcoord;
uniform vec2 window_size, image_size;
uniform vec2 image_center;
uniform float image_scale;
void main() {
    vec2 pos = (positions * 0.5) * image_size * image_scale + image_center;
    gl_Position = vec4(2 * pos.x / window_size.x - 1, 1 - 2 * pos.y / window_size.y, 0, 1);
    frag_texcoord = positions * 0.5 + 0.5;
}
)";
#if 0
  auto glimage_vertex = R"(
#version 330
in vec2 positions;
out vec2 frag_texcoord;
uniform vec2 window_size, image_size, border_size;
uniform vec2 image_center;
uniform float image_scale;
void main() {
    vec2 pos = (positions * 0.5) * (image_size + border_size*2) * image_scale + image_center;
    gl_Position = vec4(2 * pos.x / window_size.x - 1, 1 - 2 * pos.y / window_size.y, 0.1, 1);
    frag_texcoord = positions * 0.5 + 0.5;
}
)";
#endif
auto glimage_fragment =
    R"(
#version 330
in vec2 frag_texcoord;
out vec4 frag_color;
uniform sampler2D txt;
void main() {
    frag_color = texture(txt, frag_texcoord);
}
)";
#if 0
auto glimage_fragment = R"(
#version 330
in vec2 frag_texcoord;
out vec4 frag_color;
uniform vec2 image_size, border_size;
uniform float image_scale;
void main() {
    ivec2 imcoord = ivec2(frag_texcoord * (image_size + border_size*2) - border_size);
    ivec2 tilecoord = ivec2(frag_texcoord * (image_size + border_size*2) * image_scale - border_size);
    ivec2 tile = tilecoord / 16;
    if(imcoord.x <= 0 || imcoord.y <= 0 || 
        imcoord.x >= image_size.x || imcoord.y >= image_size.y) frag_color = vec4(0,0,0,1);
    else if((tile.x + tile.y) % 2 == 0) frag_color = vec4(0.1,0.1,0.1,1);
    else frag_color = vec4(0.3,0.3,0.3,1);
}
)";
#endif

ogl_image::~ogl_image() {
  if (program) delete program;
  if (texture) delete texture;
  if (quad) delete quad;
}

bool is_initialized(const ogl_image* image) {
  return is_initialized(image->program);
}

// init image program
bool init_image(ogl_image* image) {
  if (is_initialized(image)) return true;
  if (!init_program(image->program, glimage_vertex, glimage_fragment))
    return false;
<<<<<<< HEAD

=======
>>>>>>> e581f98f
  set_quad_shape(image->quad);
  return true;
}

// clear an opengl image
void clear_image(ogl_image* image) {
  clear_program(image->program);
  clear_texture(image->texture);
  clear_shape(image->quad);
  *image = {};
}

// update image data
void set_image(
    ogl_image* oimg, const image<vec4f>& img, bool linear, bool mipmap) {
  set_texture(oimg->texture, img, false, linear, mipmap);
}
void set_image(
    ogl_image* oimg, const image<vec4b>& img, bool linear, bool mipmap) {
  set_texture(oimg->texture, img, false, linear, mipmap);
}

// draw image
void draw_image(ogl_image* image, const ogl_image_params& params) {
  assert_ogl_error();
  set_ogl_viewport(params.framebuffer);
  clear_ogl_framebuffer(params.background);
  auto program = image->program;
  bind_program(program);
  set_uniform(program, "txt", image->texture, 0);
  set_uniform(program, "window_size",
      vec2f{(float)params.window.x, (float)params.window.y});
  set_uniform(program, "image_size",
      vec2f{(float)image->texture->size.x, (float)image->texture->size.y});
  set_uniform(program, "image_center", params.center);
  set_uniform(program, "image_scale", params.scale);
  draw_shape(image->quad);
  unbind_program();
}

}  // namespace yocto<|MERGE_RESOLUTION|>--- conflicted
+++ resolved
@@ -1084,10 +1084,6 @@
   if (is_initialized(image)) return true;
   if (!init_program(image->program, glimage_vertex, glimage_fragment))
     return false;
-<<<<<<< HEAD
-
-=======
->>>>>>> e581f98f
   set_quad_shape(image->quad);
   return true;
 }
@@ -1097,7 +1093,6 @@
   clear_program(image->program);
   clear_texture(image->texture);
   clear_shape(image->quad);
-  *image = {};
 }
 
 // update image data
