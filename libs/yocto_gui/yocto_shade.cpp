--- conflicted
+++ resolved
@@ -950,10 +950,7 @@
 uniform vec3 lights_emission[16]; // light intensities
 
 // precomputed textures for image based lighting
-<<<<<<< HEAD
-=======
 uniform vec3        envlight_scale;
->>>>>>> fd081e87
 uniform samplerCube envlight_irradiance;
 uniform samplerCube envlight_reflection;
 uniform sampler2D   envlight_brdflut;
@@ -1129,22 +1126,12 @@
         radiance += cl * eval_brdfcos(brdf, n, incoming, outgoing);
       }
     }
-<<<<<<< HEAD
-    // GIAOMO COMMENTA QUESTO E FUNZIONA --- MA QUESTO CODICE NON ESEGUE
-    if (lighting == lighting_envlight) {
-      // diffuse
-      radiance += brdf.diffuse * textureLod(envlight_irradiance, n, 0).rgb;
-      // specular
-      vec3 incoming   = normalize(reflect(-outgoing, n));
-      vec3 reflection = sample_prefiltered_refleciton(incoming, brdf.roughness);
-=======
     if (lighting == lighting_envlight) {
       // diffuse
       radiance += brdf.diffuse * envlight_scale * textureLod(envlight_irradiance, n, 0).rgb;
       // specular
       vec3 incoming   = normalize(reflect(-outgoing, n));
       vec3 reflection = envlight_scale * sample_prefiltered_refleciton(incoming, brdf.roughness);
->>>>>>> fd081e87
       vec2 env_brdf   = texture(envlight_brdflut, vec2(max(dot(n, outgoing), 0.0), roughness)).rg;
       radiance += reflection * (brdf.specular * env_brdf.x + env_brdf.y);
     }
