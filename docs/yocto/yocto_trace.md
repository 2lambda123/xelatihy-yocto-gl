--- conflicted
+++ resolved
@@ -121,16 +121,11 @@
 ## Denoising with Intel's Open Image Denoise
 
 We support denoising of rendered images in the low-level interface.
-Just call `get_denoised_image(...)` instead of `get_rendered_image(...)` 
+Just call `get_denoised_image(...)` instead of `get_rendered_image(...)`
 to get a denoised image. Alternatively, you can call `get_albedo_image(state)`
 or `get_normal_image(state)` to get denoising buffers and either run the
-<<<<<<< HEAD
 denoiser in a different process, or call
 `denoise_rendered_image(render, albedo, normal)` to denoise the image.
-=======
-denoiser in a different process, or call `denoise_render(render, albedo, normal)` 
-to denoise the image.
->>>>>>> 38f8f240
 To denoise within Yocto/GL, the library should be compiled with OIDN support by
 setting the `YOCTO_DENOISE` compile flag and linking to OIDN's libraries.
 
