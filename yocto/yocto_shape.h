--- conflicted
+++ resolved
@@ -272,16 +272,10 @@
 inline void flip_triangles_orientation(vector<vec<T, 3>>& triangles);
 template <typename T>
 inline void flip_quads_orientation(vector<vec<T, 4>>& quads);
-<<<<<<< HEAD
 // Align vertex positions. Alignment is 0: none, 1: min, 2: max, 3: center.
 template <typename T>
 inline void align_vertices(
     vector<vec<T, 3>>& positions, const vec3i& alignment);
-=======
-// Align vertex positions. Alignment is 0: none, 1: min, 2: max, 3: center. 
-template<typename T>
-inline void align_vertices(vector<vec<T, 3>>& positions, const vec3i& alignment);
->>>>>>> e1d24970
 
 }  // namespace yocto
 
